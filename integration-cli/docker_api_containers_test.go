package main

import (
	"archive/tar"
	"bytes"
	"encoding/json"
	"io"
	"net/http"
	"os/exec"
	"strings"
	"time"

	"github.com/docker/docker/api/types"
	"github.com/docker/docker/pkg/stringid"
<<<<<<< HEAD
	"github.com/docker/docker/runconfig"
	"github.com/docker/docker/vendor/src/code.google.com/p/go/src/pkg/archive/tar"
=======
>>>>>>> 3ea59f89
	"github.com/go-check/check"
)

func (s *DockerSuite) TestContainerApiGetAll(c *check.C) {
	startCount, err := getContainerCount()
	if err != nil {
		c.Fatalf("Cannot query container count: %v", err)
	}

	name := "getall"
	runCmd := exec.Command(dockerBinary, "run", "--name", name, "busybox", "true")
	out, _, err := runCommandWithOutput(runCmd)
	if err != nil {
		c.Fatalf("Error on container creation: %v, output: %q", err, out)
	}

	status, body, err := sockRequest("GET", "/containers/json?all=1", nil)
	c.Assert(status, check.Equals, http.StatusOK)
	c.Assert(err, check.IsNil)

	var inspectJSON []struct {
		Names []string
	}
	if err = json.Unmarshal(body, &inspectJSON); err != nil {
		c.Fatalf("unable to unmarshal response body: %v", err)
	}

	if len(inspectJSON) != startCount+1 {
		c.Fatalf("Expected %d container(s), %d found (started with: %d)", startCount+1, len(inspectJSON), startCount)
	}

	if actual := inspectJSON[0].Names[0]; actual != "/"+name {
		c.Fatalf("Container Name mismatch. Expected: %q, received: %q\n", "/"+name, actual)
	}
}

func (s *DockerSuite) TestContainerApiGetExport(c *check.C) {
	name := "exportcontainer"
	runCmd := exec.Command(dockerBinary, "run", "--name", name, "busybox", "touch", "/test")
	out, _, err := runCommandWithOutput(runCmd)
	if err != nil {
		c.Fatalf("Error on container creation: %v, output: %q", err, out)
	}

	status, body, err := sockRequest("GET", "/containers/"+name+"/export", nil)
	c.Assert(status, check.Equals, http.StatusOK)
	c.Assert(err, check.IsNil)

	found := false
	for tarReader := tar.NewReader(bytes.NewReader(body)); ; {
		h, err := tarReader.Next()
		if err != nil {
			if err == io.EOF {
				break
			}
			c.Fatal(err)
		}
		if h.Name == "test" {
			found = true
			break
		}
	}

	if !found {
		c.Fatalf("The created test file has not been found in the exported image")
	}
}

func (s *DockerSuite) TestContainerApiGetChanges(c *check.C) {
	name := "changescontainer"
	runCmd := exec.Command(dockerBinary, "run", "--name", name, "busybox", "rm", "/etc/passwd")
	out, _, err := runCommandWithOutput(runCmd)
	if err != nil {
		c.Fatalf("Error on container creation: %v, output: %q", err, out)
	}

	status, body, err := sockRequest("GET", "/containers/"+name+"/changes", nil)
	c.Assert(status, check.Equals, http.StatusOK)
	c.Assert(err, check.IsNil)

	changes := []struct {
		Kind int
		Path string
	}{}
	if err = json.Unmarshal(body, &changes); err != nil {
		c.Fatalf("unable to unmarshal response body: %v", err)
	}

	// Check the changelog for removal of /etc/passwd
	success := false
	for _, elem := range changes {
		if elem.Path == "/etc/passwd" && elem.Kind == 2 {
			success = true
		}
	}
	if !success {
		c.Fatalf("/etc/passwd has been removed but is not present in the diff")
	}
}

func (s *DockerSuite) TestContainerApiStartVolumeBinds(c *check.C) {
	name := "testing"
	config := map[string]interface{}{
		"Image":   "busybox",
		"Volumes": map[string]struct{}{"/tmp": {}},
	}

	status, _, err := sockRequest("POST", "/containers/create?name="+name, config)
	c.Assert(status, check.Equals, http.StatusCreated)
	c.Assert(err, check.IsNil)

	bindPath := randomUnixTmpDirPath("test")
	config = map[string]interface{}{
		"Binds": []string{bindPath + ":/tmp"},
	}
	status, _, err = sockRequest("POST", "/containers/"+name+"/start", config)
	c.Assert(status, check.Equals, http.StatusNoContent)
	c.Assert(err, check.IsNil)

	pth, err := inspectFieldMap(name, "Volumes", "/tmp")
	if err != nil {
		c.Fatal(err)
	}

	if pth != bindPath {
		c.Fatalf("expected volume host path to be %s, got %s", bindPath, pth)
	}
}

// Test for GH#10618
func (s *DockerSuite) TestContainerApiStartDupVolumeBinds(c *check.C) {
	name := "testdups"
	config := map[string]interface{}{
		"Image":   "busybox",
		"Volumes": map[string]struct{}{"/tmp": {}},
	}

	status, _, err := sockRequest("POST", "/containers/create?name="+name, config)
	c.Assert(status, check.Equals, http.StatusCreated)
	c.Assert(err, check.IsNil)

	bindPath1 := randomUnixTmpDirPath("test1")
	bindPath2 := randomUnixTmpDirPath("test2")

	config = map[string]interface{}{
		"Binds": []string{bindPath1 + ":/tmp", bindPath2 + ":/tmp"},
	}
	status, body, err := sockRequest("POST", "/containers/"+name+"/start", config)
	c.Assert(status, check.Equals, http.StatusInternalServerError)
	c.Assert(err, check.IsNil)

	if !strings.Contains(string(body), "Duplicate volume") {
		c.Fatalf("Expected failure due to duplicate bind mounts to same path, instead got: %q with error: %v", string(body), err)
	}
}

func (s *DockerSuite) TestContainerApiStartVolumesFrom(c *check.C) {
	volName := "voltst"
	volPath := "/tmp"

	if out, _, err := runCommandWithOutput(exec.Command(dockerBinary, "run", "-d", "--name", volName, "-v", volPath, "busybox")); err != nil {
		c.Fatal(out, err)
	}

	name := "TestContainerApiStartDupVolumeBinds"
	config := map[string]interface{}{
		"Image":   "busybox",
		"Volumes": map[string]struct{}{volPath: {}},
	}

	status, _, err := sockRequest("POST", "/containers/create?name="+name, config)
	c.Assert(status, check.Equals, http.StatusCreated)
	c.Assert(err, check.IsNil)

	config = map[string]interface{}{
		"VolumesFrom": []string{volName},
	}
	status, _, err = sockRequest("POST", "/containers/"+name+"/start", config)
	c.Assert(status, check.Equals, http.StatusNoContent)
	c.Assert(err, check.IsNil)

	pth, err := inspectFieldMap(name, "Volumes", volPath)
	if err != nil {
		c.Fatal(err)
	}
	pth2, err := inspectFieldMap(volName, "Volumes", volPath)
	if err != nil {
		c.Fatal(err)
	}

	if pth != pth2 {
		c.Fatalf("expected volume host path to be %s, got %s", pth, pth2)
	}
}

// Ensure that volumes-from has priority over binds/anything else
// This is pretty much the same as TestRunApplyVolumesFromBeforeVolumes, except with passing the VolumesFrom and the bind on start
func (s *DockerSuite) TestVolumesFromHasPriority(c *check.C) {
	volName := "voltst2"
	volPath := "/tmp"

	if out, _, err := runCommandWithOutput(exec.Command(dockerBinary, "run", "-d", "--name", volName, "-v", volPath, "busybox")); err != nil {
		c.Fatal(out, err)
	}

	name := "testing"
	config := map[string]interface{}{
		"Image":   "busybox",
		"Volumes": map[string]struct{}{volPath: {}},
	}

	status, _, err := sockRequest("POST", "/containers/create?name="+name, config)
	c.Assert(status, check.Equals, http.StatusCreated)
	c.Assert(err, check.IsNil)

	bindPath := randomUnixTmpDirPath("test")
	config = map[string]interface{}{
		"VolumesFrom": []string{volName},
		"Binds":       []string{bindPath + ":/tmp"},
	}
	status, _, err = sockRequest("POST", "/containers/"+name+"/start", config)
	c.Assert(status, check.Equals, http.StatusNoContent)
	c.Assert(err, check.IsNil)

	pth, err := inspectFieldMap(name, "Volumes", volPath)
	if err != nil {
		c.Fatal(err)
	}
	pth2, err := inspectFieldMap(volName, "Volumes", volPath)
	if err != nil {
		c.Fatal(err)
	}

	if pth != pth2 {
		c.Fatalf("expected volume host path to be %s, got %s", pth, pth2)
	}
}

func (s *DockerSuite) TestGetContainerStats(c *check.C) {
	var (
		name   = "statscontainer"
		runCmd = exec.Command(dockerBinary, "run", "-d", "--name", name, "busybox", "top")
	)
	out, _, err := runCommandWithOutput(runCmd)
	if err != nil {
		c.Fatalf("Error on container creation: %v, output: %q", err, out)
	}
	type b struct {
		status int
		body   []byte
		err    error
	}
	bc := make(chan b, 1)
	go func() {
		status, body, err := sockRequest("GET", "/containers/"+name+"/stats", nil)
		bc <- b{status, body, err}
	}()

	// allow some time to stream the stats from the container
	time.Sleep(4 * time.Second)
	if _, err := runCommand(exec.Command(dockerBinary, "rm", "-f", name)); err != nil {
		c.Fatal(err)
	}

	// collect the results from the stats stream or timeout and fail
	// if the stream was not disconnected.
	select {
	case <-time.After(2 * time.Second):
		c.Fatal("stream was not closed after container was removed")
	case sr := <-bc:
		c.Assert(sr.err, check.IsNil)
		c.Assert(sr.status, check.Equals, http.StatusOK)

		dec := json.NewDecoder(bytes.NewBuffer(sr.body))
		var s *types.Stats
		// decode only one object from the stream
		if err := dec.Decode(&s); err != nil {
			c.Fatal(err)
		}
	}
}

func (s *DockerSuite) TestGetStoppedContainerStats(c *check.C) {
	// TODO: this test does nothing because we are c.Assert'ing in goroutine
	var (
		name   = "statscontainer"
		runCmd = exec.Command(dockerBinary, "create", "--name", name, "busybox", "top")
	)
	out, _, err := runCommandWithOutput(runCmd)
	if err != nil {
		c.Fatalf("Error on container creation: %v, output: %q", err, out)
	}

	go func() {
		// We'll never get return for GET stats from sockRequest as of now,
		// just send request and see if panic or error would happen on daemon side.
		status, _, err := sockRequest("GET", "/containers/"+name+"/stats", nil)
		c.Assert(status, check.Equals, http.StatusOK)
		c.Assert(err, check.IsNil)
	}()

	// allow some time to send request and let daemon deal with it
	time.Sleep(1 * time.Second)
}

func (s *DockerSuite) TestBuildApiDockerfilePath(c *check.C) {
	// Test to make sure we stop people from trying to leave the
	// build context when specifying the path to the dockerfile
	buffer := new(bytes.Buffer)
	tw := tar.NewWriter(buffer)
	defer tw.Close()

	dockerfile := []byte("FROM busybox")
	if err := tw.WriteHeader(&tar.Header{
		Name: "Dockerfile",
		Size: int64(len(dockerfile)),
	}); err != nil {
		c.Fatalf("failed to write tar file header: %v", err)
	}
	if _, err := tw.Write(dockerfile); err != nil {
		c.Fatalf("failed to write tar file content: %v", err)
	}
	if err := tw.Close(); err != nil {
		c.Fatalf("failed to close tar archive: %v", err)
	}

	res, body, err := sockRequestRaw("POST", "/build?dockerfile=../Dockerfile", buffer, "application/x-tar")
	c.Assert(res.StatusCode, check.Equals, http.StatusInternalServerError)
	c.Assert(err, check.IsNil)

	out, err := readBody(body)
	if err != nil {
		c.Fatal(err)
	}

	if !strings.Contains(string(out), "must be within the build context") {
		c.Fatalf("Didn't complain about leaving build context: %s", out)
	}
}

func (s *DockerSuite) TestBuildApiDockerFileRemote(c *check.C) {
	server, err := fakeStorage(map[string]string{
		"testD": `FROM busybox
COPY * /tmp/
RUN find / -name ba*
RUN find /tmp/`,
	})
	if err != nil {
		c.Fatal(err)
	}
	defer server.Close()

	res, body, err := sockRequestRaw("POST", "/build?dockerfile=baz&remote="+server.URL()+"/testD", nil, "application/json")
	c.Assert(res.StatusCode, check.Equals, http.StatusOK)
	c.Assert(err, check.IsNil)

	buf, err := readBody(body)
	if err != nil {
		c.Fatal(err)
	}

	// Make sure Dockerfile exists.
	// Make sure 'baz' doesn't exist ANYWHERE despite being mentioned in the URL
	out := string(buf)
	if !strings.Contains(out, "/tmp/Dockerfile") ||
		strings.Contains(out, "baz") {
		c.Fatalf("Incorrect output: %s", out)
	}
}

func (s *DockerSuite) TestBuildApiLowerDockerfile(c *check.C) {
	git, err := fakeGIT("repo", map[string]string{
		"dockerfile": `FROM busybox
RUN echo from dockerfile`,
	}, false)
	if err != nil {
		c.Fatal(err)
	}
	defer git.Close()

	res, body, err := sockRequestRaw("POST", "/build?remote="+git.RepoURL, nil, "application/json")
	c.Assert(res.StatusCode, check.Equals, http.StatusOK)
	c.Assert(err, check.IsNil)

	buf, err := readBody(body)
	if err != nil {
		c.Fatal(err)
	}

	out := string(buf)
	if !strings.Contains(out, "from dockerfile") {
		c.Fatalf("Incorrect output: %s", out)
	}
}

func (s *DockerSuite) TestBuildApiBuildGitWithF(c *check.C) {
	git, err := fakeGIT("repo", map[string]string{
		"baz": `FROM busybox
RUN echo from baz`,
		"Dockerfile": `FROM busybox
RUN echo from Dockerfile`,
	}, false)
	if err != nil {
		c.Fatal(err)
	}
	defer git.Close()

	// Make sure it tries to 'dockerfile' query param value
	res, body, err := sockRequestRaw("POST", "/build?dockerfile=baz&remote="+git.RepoURL, nil, "application/json")
	c.Assert(res.StatusCode, check.Equals, http.StatusOK)
	c.Assert(err, check.IsNil)

	buf, err := readBody(body)
	if err != nil {
		c.Fatal(err)
	}

	out := string(buf)
	if !strings.Contains(out, "from baz") {
		c.Fatalf("Incorrect output: %s", out)
	}
}

func (s *DockerSuite) TestBuildApiDoubleDockerfile(c *check.C) {
	testRequires(c, UnixCli) // dockerfile overwrites Dockerfile on Windows
	git, err := fakeGIT("repo", map[string]string{
		"Dockerfile": `FROM busybox
RUN echo from Dockerfile`,
		"dockerfile": `FROM busybox
RUN echo from dockerfile`,
	}, false)
	if err != nil {
		c.Fatal(err)
	}
	defer git.Close()

	// Make sure it tries to 'dockerfile' query param value
	res, body, err := sockRequestRaw("POST", "/build?remote="+git.RepoURL, nil, "application/json")
	c.Assert(res.StatusCode, check.Equals, http.StatusOK)
	c.Assert(err, check.IsNil)

	buf, err := readBody(body)
	if err != nil {
		c.Fatal(err)
	}

	out := string(buf)
	if !strings.Contains(out, "from Dockerfile") {
		c.Fatalf("Incorrect output: %s", out)
	}
}

func (s *DockerSuite) TestBuildApiDockerfileSymlink(c *check.C) {
	// Test to make sure we stop people from trying to leave the
	// build context when specifying a symlink as the path to the dockerfile
	buffer := new(bytes.Buffer)
	tw := tar.NewWriter(buffer)
	defer tw.Close()

	if err := tw.WriteHeader(&tar.Header{
		Name:     "Dockerfile",
		Typeflag: tar.TypeSymlink,
		Linkname: "/etc/passwd",
	}); err != nil {
		c.Fatalf("failed to write tar file header: %v", err)
	}
	if err := tw.Close(); err != nil {
		c.Fatalf("failed to close tar archive: %v", err)
	}

	res, body, err := sockRequestRaw("POST", "/build", buffer, "application/x-tar")
	c.Assert(res.StatusCode, check.Equals, http.StatusInternalServerError)
	c.Assert(err, check.IsNil)

	out, err := readBody(body)
	if err != nil {
		c.Fatal(err)
	}

	// The reason the error is "Cannot locate specified Dockerfile" is because
	// in the builder, the symlink is resolved within the context, therefore
	// Dockerfile -> /etc/passwd becomes etc/passwd from the context which is
	// a nonexistent file.
	if !strings.Contains(string(out), "Cannot locate specified Dockerfile: Dockerfile") {
		c.Fatalf("Didn't complain about leaving build context: %s", out)
	}
}

// #9981 - Allow a docker created volume (ie, one in /var/lib/docker/volumes) to be used to overwrite (via passing in Binds on api start) an existing volume
func (s *DockerSuite) TestPostContainerBindNormalVolume(c *check.C) {
	out, _, err := runCommandWithOutput(exec.Command(dockerBinary, "create", "-v", "/foo", "--name=one", "busybox"))
	if err != nil {
		c.Fatal(err, out)
	}

	fooDir, err := inspectFieldMap("one", "Volumes", "/foo")
	if err != nil {
		c.Fatal(err)
	}

	out, _, err = runCommandWithOutput(exec.Command(dockerBinary, "create", "-v", "/foo", "--name=two", "busybox"))
	if err != nil {
		c.Fatal(err, out)
	}

	bindSpec := map[string][]string{"Binds": {fooDir + ":/foo"}}
	status, _, err := sockRequest("POST", "/containers/two/start", bindSpec)
	c.Assert(status, check.Equals, http.StatusNoContent)
	c.Assert(err, check.IsNil)

	fooDir2, err := inspectFieldMap("two", "Volumes", "/foo")
	if err != nil {
		c.Fatal(err)
	}

	if fooDir2 != fooDir {
		c.Fatalf("expected volume path to be %s, got: %s", fooDir, fooDir2)
	}
}

func (s *DockerSuite) TestContainerApiPause(c *check.C) {
	defer unpauseAllContainers()
	runCmd := exec.Command(dockerBinary, "run", "-d", "busybox", "sleep", "30")
	out, _, err := runCommandWithOutput(runCmd)

	if err != nil {
		c.Fatalf("failed to create a container: %s, %v", out, err)
	}
	ContainerID := strings.TrimSpace(out)

	status, _, err := sockRequest("POST", "/containers/"+ContainerID+"/pause", nil)
	c.Assert(status, check.Equals, http.StatusNoContent)
	c.Assert(err, check.IsNil)

	pausedContainers, err := getSliceOfPausedContainers()

	if err != nil {
		c.Fatalf("error thrown while checking if containers were paused: %v", err)
	}

	if len(pausedContainers) != 1 || stringid.TruncateID(ContainerID) != pausedContainers[0] {
		c.Fatalf("there should be one paused container and not %d", len(pausedContainers))
	}

	status, _, err = sockRequest("POST", "/containers/"+ContainerID+"/unpause", nil)
	c.Assert(status, check.Equals, http.StatusNoContent)
	c.Assert(err, check.IsNil)

	pausedContainers, err = getSliceOfPausedContainers()

	if err != nil {
		c.Fatalf("error thrown while checking if containers were paused: %v", err)
	}

	if pausedContainers != nil {
		c.Fatalf("There should be no paused container.")
	}
}

func (s *DockerSuite) TestContainerApiTop(c *check.C) {
	out, err := exec.Command(dockerBinary, "run", "-d", "busybox", "/bin/sh", "-c", "top").CombinedOutput()
	if err != nil {
		c.Fatal(err, out)
	}
	id := strings.TrimSpace(string(out))
	if err := waitRun(id); err != nil {
		c.Fatal(err)
	}

	type topResp struct {
		Titles    []string
		Processes [][]string
	}
	var top topResp
	status, b, err := sockRequest("GET", "/containers/"+id+"/top?ps_args=aux", nil)
	c.Assert(status, check.Equals, http.StatusOK)
	c.Assert(err, check.IsNil)

	if err := json.Unmarshal(b, &top); err != nil {
		c.Fatal(err)
	}

	if len(top.Titles) != 11 {
		c.Fatalf("expected 11 titles, found %d: %v", len(top.Titles), top.Titles)
	}

	if top.Titles[0] != "USER" || top.Titles[10] != "COMMAND" {
		c.Fatalf("expected `USER` at `Titles[0]` and `COMMAND` at Titles[10]: %v", top.Titles)
	}
	if len(top.Processes) != 2 {
		c.Fatalf("expected 2 processes, found %d: %v", len(top.Processes), top.Processes)
	}
	if top.Processes[0][10] != "/bin/sh -c top" {
		c.Fatalf("expected `/bin/sh -c top`, found: %s", top.Processes[0][10])
	}
	if top.Processes[1][10] != "top" {
		c.Fatalf("expected `top`, found: %s", top.Processes[1][10])
	}
}

func (s *DockerSuite) TestContainerApiCommit(c *check.C) {
	cName := "testapicommit"
	out, err := exec.Command(dockerBinary, "run", "--name="+cName, "busybox", "/bin/sh", "-c", "touch /test").CombinedOutput()
	if err != nil {
		c.Fatal(err, out)
	}

	name := "TestContainerApiCommit"
	status, b, err := sockRequest("POST", "/commit?repo="+name+"&testtag=tag&container="+cName, nil)
	c.Assert(status, check.Equals, http.StatusCreated)
	c.Assert(err, check.IsNil)

	type resp struct {
		Id string
	}
	var img resp
	if err := json.Unmarshal(b, &img); err != nil {
		c.Fatal(err)
	}

	cmd, err := inspectField(img.Id, "Config.Cmd")
	if err != nil {
		c.Fatal(err)
	}
	if cmd != "{[/bin/sh -c touch /test]}" {
		c.Fatalf("got wrong Cmd from commit: %q", cmd)
	}
	// sanity check, make sure the image is what we think it is
	out, err = exec.Command(dockerBinary, "run", img.Id, "ls", "/test").CombinedOutput()
	if err != nil {
		c.Fatalf("error checking committed image: %v - %q", err, string(out))
	}
}

func (s *DockerSuite) TestContainerApiCreate(c *check.C) {
	config := map[string]interface{}{
		"Image": "busybox",
		"Cmd":   []string{"/bin/sh", "-c", "touch /test && ls /test"},
	}

	status, b, err := sockRequest("POST", "/containers/create", config)
	c.Assert(status, check.Equals, http.StatusCreated)
	c.Assert(err, check.IsNil)

	type createResp struct {
		Id string
	}
	var container createResp
	if err := json.Unmarshal(b, &container); err != nil {
		c.Fatal(err)
	}

	out, err := exec.Command(dockerBinary, "start", "-a", container.Id).CombinedOutput()
	if err != nil {
		c.Fatal(out, err)
	}
	if strings.TrimSpace(string(out)) != "/test" {
		c.Fatalf("expected output `/test`, got %q", out)
	}
}

func (s *DockerSuite) TestContainerApiCreateWithHostName(c *check.C) {
	var hostName = "test-host"
	config := map[string]interface{}{
		"Image":    "busybox",
		"Hostname": hostName,
	}

	_, b, err := sockRequest("POST", "/containers/create", config)
	if err != nil && !strings.Contains(err.Error(), "200 OK: 201") {
		c.Fatal(err)
	}

	var container types.ContainerCreateResponse
	if err := json.Unmarshal(b, &container); err != nil {
		c.Fatal(err)
	}

	var id = container.ID

	_, bodyGet, err := sockRequest("GET", "/containers/"+id+"/json", nil)

	type configLocal struct {
		Hostname string
	}
	type getResponse struct {
		Id     string
		Config configLocal
	}

	var containerInfo getResponse
	if err := json.Unmarshal(bodyGet, &containerInfo); err != nil {
		c.Fatal(err)
	}
	var hostNameActual = containerInfo.Config.Hostname
	if hostNameActual != "test-host" {
		c.Fatalf("Mismatched Hostname, Expected %v, Actual: %v ", hostName, hostNameActual)
	}
}

func (s *DockerSuite) TestContainerApiCreateWithDomainName(c *check.C) {
	var domainName = "test-domain"
	config := map[string]interface{}{
		"Image":      "busybox",
		"Domainname": domainName,
	}

	_, b, err := sockRequest("POST", "/containers/create", config)
	if err != nil && !strings.Contains(err.Error(), "200 OK: 201") {
		c.Fatal(err)
	}

	var container types.ContainerCreateResponse
	if err := json.Unmarshal(b, &container); err != nil {
		c.Fatal(err)
	}

	var id = container.ID

	_, bodyGet, err := sockRequest("GET", "/containers/"+id+"/json", nil)

	type configLocal struct {
		Domainname string
	}
	type getResponse struct {
		Id     string
		Config configLocal
	}

	var containerInfo getResponse
	if err := json.Unmarshal(bodyGet, &containerInfo); err != nil {
		c.Fatal(err)
	}
	var domainNameActual = containerInfo.Config.Domainname
	if domainNameActual != domainName {
		c.Fatalf("Mismatched Hostname, Expected %v, Actual: %v ", domainName, domainNameActual)
	}
}

func (s *DockerSuite) TestContainerApiCreateNetworkMode(c *check.C) {
	UtilCreateNetworkMode(c, "host")
	UtilCreateNetworkMode(c, "bridge")
	UtilCreateNetworkMode(c, "container:web1")
}

func UtilCreateNetworkMode(c *check.C, networkModeParam string) {
	var networkMode = networkModeParam

	config := map[string]interface{}{
		"Image":      "busybox",
		"HostConfig": map[string]interface{}{"NetworkMode": networkMode},
	}

	_, b, err := sockRequest("POST", "/containers/create", config)

	if err != nil && !strings.Contains(err.Error(), "200 OK: 201") {
		c.Fatal(err)
	}
	var container types.ContainerCreateResponse

	if err := json.Unmarshal(b, &container); err != nil {
		c.Fatal(err)
	}

	var id = container.ID

	_, bodyGet, err := sockRequest("GET", "/containers/"+id+"/json", nil)

	var containerInfo types.ContainerJSON
	if err := json.Unmarshal(bodyGet, &containerInfo); err != nil {
		c.Fatal(err)
	}

	var networkModeActual = containerInfo.HostConfig.NetworkMode
	if networkModeActual != runconfig.NetworkMode(networkMode) {
		c.Fatalf("Mismatched Hostname, Expected %v, Actual: %v ", networkMode, networkModeActual)
	}
}

func (s *DockerSuite) TestContainerApiVerifyHeader(c *check.C) {
	config := map[string]interface{}{
		"Image": "busybox",
	}

	create := func(ct string) (*http.Response, io.ReadCloser, error) {
		jsonData := bytes.NewBuffer(nil)
		if err := json.NewEncoder(jsonData).Encode(config); err != nil {
			c.Fatal(err)
		}
		return sockRequestRaw("POST", "/containers/create", jsonData, ct)
	}

	// Try with no content-type
	res, body, err := create("")
	c.Assert(err, check.IsNil)
	c.Assert(res.StatusCode, check.Equals, http.StatusInternalServerError)
	body.Close()

	// Try with wrong content-type
	res, body, err = create("application/xml")
	c.Assert(err, check.IsNil)
	c.Assert(res.StatusCode, check.Equals, http.StatusInternalServerError)
	body.Close()

	// now application/json
	res, body, err = create("application/json")
	c.Assert(err, check.IsNil)
	c.Assert(res.StatusCode, check.Equals, http.StatusCreated)
	body.Close()
}

// Issue 7941 - test to make sure a "null" in JSON is just ignored.
// W/o this fix a null in JSON would be parsed into a string var as "null"
func (s *DockerSuite) TestContainerApiPostCreateNull(c *check.C) {
	config := `{
		"Hostname":"",
		"Domainname":"",
		"Memory":0,
		"MemorySwap":0,
		"CpuShares":0,
		"Cpuset":null,
		"AttachStdin":true,
		"AttachStdout":true,
		"AttachStderr":true,
		"PortSpecs":null,
		"ExposedPorts":{},
		"Tty":true,
		"OpenStdin":true,
		"StdinOnce":true,
		"Env":[],
		"Cmd":"ls",
		"Image":"busybox",
		"Volumes":{},
		"WorkingDir":"",
		"Entrypoint":null,
		"NetworkDisabled":false,
		"OnBuild":null}`

	res, body, err := sockRequestRaw("POST", "/containers/create", strings.NewReader(config), "application/json")
	c.Assert(res.StatusCode, check.Equals, http.StatusCreated)
	c.Assert(err, check.IsNil)

	b, err := readBody(body)
	if err != nil {
		c.Fatal(err)
	}
	type createResp struct {
		Id string
	}
	var container createResp
	if err := json.Unmarshal(b, &container); err != nil {
		c.Fatal(err)
	}

	out, err := inspectField(container.Id, "HostConfig.CpusetCpus")
	if err != nil {
		c.Fatal(err, out)
	}
	if out != "" {
		c.Fatalf("expected empty string, got %q", out)
	}
}

func (s *DockerSuite) TestCreateWithTooLowMemoryLimit(c *check.C) {
	config := `{
		"Image":     "busybox",
		"Cmd":       "ls",
		"OpenStdin": true,
		"CpuShares": 100,
		"Memory":    524287
	}`

	res, body, _ := sockRequestRaw("POST", "/containers/create", strings.NewReader(config), "application/json")
	b, err2 := readBody(body)
	if err2 != nil {
		c.Fatal(err2)
	}

	c.Assert(res.StatusCode, check.Equals, http.StatusInternalServerError)
	c.Assert(strings.Contains(string(b), "Minimum memory limit allowed is 4MB"), check.Equals, true)
}

func (s *DockerSuite) TestStartWithTooLowMemoryLimit(c *check.C) {
	out, _, err := runCommandWithOutput(exec.Command(dockerBinary, "create", "busybox"))
	if err != nil {
		c.Fatal(err, out)
	}

	containerID := strings.TrimSpace(out)

	config := `{
                "CpuShares": 100,
                "Memory":    524287
        }`

	res, body, _ := sockRequestRaw("POST", "/containers/"+containerID+"/start", strings.NewReader(config), "application/json")
	b, err2 := readBody(body)
	if err2 != nil {
		c.Fatal(err2)
	}

	c.Assert(res.StatusCode, check.Equals, http.StatusInternalServerError)
	c.Assert(strings.Contains(string(b), "Minimum memory limit allowed is 4MB"), check.Equals, true)
}

func (s *DockerSuite) TestContainerApiRename(c *check.C) {
	runCmd := exec.Command(dockerBinary, "run", "--name", "TestContainerApiRename", "-d", "busybox", "sh")
	out, _, err := runCommandWithOutput(runCmd)
	c.Assert(err, check.IsNil)

	containerID := strings.TrimSpace(out)
	newName := "TestContainerApiRenameNew"
	statusCode, _, err := sockRequest("POST", "/containers/"+containerID+"/rename?name="+newName, nil)

	// 204 No Content is expected, not 200
	c.Assert(statusCode, check.Equals, http.StatusNoContent)
	c.Assert(err, check.IsNil)

	name, err := inspectField(containerID, "Name")
	if name != "/"+newName {
		c.Fatalf("Failed to rename container, expected %v, got %v. Container rename API failed", newName, name)
	}
}

func (s *DockerSuite) TestContainerApiKill(c *check.C) {
	name := "test-api-kill"
	runCmd := exec.Command(dockerBinary, "run", "-di", "--name", name, "busybox", "top")
	out, _, err := runCommandWithOutput(runCmd)
	if err != nil {
		c.Fatalf("Error on container creation: %v, output: %q", err, out)
	}

	status, _, err := sockRequest("POST", "/containers/"+name+"/kill", nil)
	c.Assert(status, check.Equals, http.StatusNoContent)
	c.Assert(err, check.IsNil)

	state, err := inspectField(name, "State.Running")
	if err != nil {
		c.Fatal(err)
	}
	if state != "false" {
		c.Fatalf("got wrong State from container %s: %q", name, state)
	}
}

func (s *DockerSuite) TestContainerApiRestart(c *check.C) {
	name := "test-api-restart"
	runCmd := exec.Command(dockerBinary, "run", "-di", "--name", name, "busybox", "top")
	out, _, err := runCommandWithOutput(runCmd)
	if err != nil {
		c.Fatalf("Error on container creation: %v, output: %q", err, out)
	}

	status, _, err := sockRequest("POST", "/containers/"+name+"/restart?t=1", nil)
	c.Assert(status, check.Equals, http.StatusNoContent)
	c.Assert(err, check.IsNil)

	if err := waitInspect(name, "{{ .State.Restarting  }} {{ .State.Running  }}", "false true", 5); err != nil {
		c.Fatal(err)
	}
}

func (s *DockerSuite) TestContainerApiStart(c *check.C) {
	name := "testing-start"
	config := map[string]interface{}{
		"Image":     "busybox",
		"Cmd":       []string{"/bin/sh", "-c", "/bin/top"},
		"OpenStdin": true,
	}

	status, _, err := sockRequest("POST", "/containers/create?name="+name, config)
	c.Assert(status, check.Equals, http.StatusCreated)
	c.Assert(err, check.IsNil)

	conf := make(map[string]interface{})
	status, _, err = sockRequest("POST", "/containers/"+name+"/start", conf)
	c.Assert(status, check.Equals, http.StatusNoContent)
	c.Assert(err, check.IsNil)

	// second call to start should give 304
	status, _, err = sockRequest("POST", "/containers/"+name+"/start", conf)
	c.Assert(status, check.Equals, http.StatusNotModified)
	c.Assert(err, check.IsNil)
}

func (s *DockerSuite) TestContainerApiStop(c *check.C) {
	name := "test-api-stop"
	runCmd := exec.Command(dockerBinary, "run", "-di", "--name", name, "busybox", "top")
	out, _, err := runCommandWithOutput(runCmd)
	if err != nil {
		c.Fatalf("Error on container creation: %v, output: %q", err, out)
	}

	status, _, err := sockRequest("POST", "/containers/"+name+"/stop?t=1", nil)
	c.Assert(status, check.Equals, http.StatusNoContent)
	c.Assert(err, check.IsNil)

	if err := waitInspect(name, "{{ .State.Running  }}", "false", 5); err != nil {
		c.Fatal(err)
	}

	// second call to start should give 304
	status, _, err = sockRequest("POST", "/containers/"+name+"/stop?t=1", nil)
	c.Assert(status, check.Equals, http.StatusNotModified)
	c.Assert(err, check.IsNil)
}

func (s *DockerSuite) TestContainerApiWait(c *check.C) {
	name := "test-api-wait"
	runCmd := exec.Command(dockerBinary, "run", "--name", name, "busybox", "sleep", "5")
	out, _, err := runCommandWithOutput(runCmd)
	if err != nil {
		c.Fatalf("Error on container creation: %v, output: %q", err, out)
	}

	status, body, err := sockRequest("POST", "/containers/"+name+"/wait", nil)
	c.Assert(status, check.Equals, http.StatusOK)
	c.Assert(err, check.IsNil)

	if err := waitInspect(name, "{{ .State.Running  }}", "false", 5); err != nil {
		c.Fatal(err)
	}

	var waitres types.ContainerWaitResponse
	if err := json.Unmarshal(body, &waitres); err != nil {
		c.Fatalf("unable to unmarshal response body: %v", err)
	}

	if waitres.StatusCode != 0 {
		c.Fatalf("Expected wait response StatusCode to be 0, got %d", waitres.StatusCode)
	}
}

func (s *DockerSuite) TestContainerApiCopy(c *check.C) {
	name := "test-container-api-copy"
	runCmd := exec.Command(dockerBinary, "run", "--name", name, "busybox", "touch", "/test.txt")
	_, err := runCommand(runCmd)
	c.Assert(err, check.IsNil)

	postData := types.CopyConfig{
		Resource: "/test.txt",
	}

	status, body, err := sockRequest("POST", "/containers/"+name+"/copy", postData)
	c.Assert(err, check.IsNil)
	c.Assert(status, check.Equals, http.StatusOK)

	found := false
	for tarReader := tar.NewReader(bytes.NewReader(body)); ; {
		h, err := tarReader.Next()
		if err != nil {
			if err == io.EOF {
				break
			}
			c.Fatal(err)
		}
		if h.Name == "test.txt" {
			found = true
			break
		}
	}
	c.Assert(found, check.Equals, true)
}

func (s *DockerSuite) TestContainerApiCopyResourcePathEmpty(c *check.C) {
	name := "test-container-api-copy-resource-empty"
	runCmd := exec.Command(dockerBinary, "run", "--name", name, "busybox", "touch", "/test.txt")
	_, err := runCommand(runCmd)
	c.Assert(err, check.IsNil)

	postData := types.CopyConfig{
		Resource: "",
	}

	status, body, err := sockRequest("POST", "/containers/"+name+"/copy", postData)
	c.Assert(err, check.IsNil)
	c.Assert(status, check.Equals, http.StatusInternalServerError)
	c.Assert(string(body), check.Matches, "Path cannot be empty\n")
}

func (s *DockerSuite) TestContainerApiCopyResourcePathNotFound(c *check.C) {
	name := "test-container-api-copy-resource-not-found"
	runCmd := exec.Command(dockerBinary, "run", "--name", name, "busybox")
	_, err := runCommand(runCmd)
	c.Assert(err, check.IsNil)

	postData := types.CopyConfig{
		Resource: "/notexist",
	}

	status, body, err := sockRequest("POST", "/containers/"+name+"/copy", postData)
	c.Assert(err, check.IsNil)
	c.Assert(status, check.Equals, http.StatusInternalServerError)
	c.Assert(string(body), check.Matches, "Could not find the file /notexist in container "+name+"\n")
}

func (s *DockerSuite) TestContainerApiCopyContainerNotFound(c *check.C) {
	postData := types.CopyConfig{
		Resource: "/something",
	}

	status, _, err := sockRequest("POST", "/containers/notexists/copy", postData)
	c.Assert(err, check.IsNil)
	c.Assert(status, check.Equals, http.StatusNotFound)
}<|MERGE_RESOLUTION|>--- conflicted
+++ resolved
@@ -12,11 +12,9 @@
 
 	"github.com/docker/docker/api/types"
 	"github.com/docker/docker/pkg/stringid"
-<<<<<<< HEAD
+
 	"github.com/docker/docker/runconfig"
-	"github.com/docker/docker/vendor/src/code.google.com/p/go/src/pkg/archive/tar"
-=======
->>>>>>> 3ea59f89
+
 	"github.com/go-check/check"
 )
 
@@ -685,29 +683,18 @@
 		"Hostname": hostName,
 	}
 
-	_, b, err := sockRequest("POST", "/containers/create", config)
-	if err != nil && !strings.Contains(err.Error(), "200 OK: 201") {
-		c.Fatal(err)
-	}
-
+	status, b, err := sockRequest("POST", "/containers/create", config)
+	c.Assert(status, check.Equals, http.StatusCreated)
+	c.Assert(err, check.IsNil)
 	var container types.ContainerCreateResponse
 	if err := json.Unmarshal(b, &container); err != nil {
 		c.Fatal(err)
 	}
 
-	var id = container.ID
-
-	_, bodyGet, err := sockRequest("GET", "/containers/"+id+"/json", nil)
-
-	type configLocal struct {
-		Hostname string
-	}
-	type getResponse struct {
-		Id     string
-		Config configLocal
-	}
-
-	var containerInfo getResponse
+	status, bodyGet, err := sockRequest("GET", "/containers/"+container.ID+"/json", nil)
+	c.Assert(status, check.Equals, http.StatusOK)
+
+	var containerInfo types.ContainerJSON
 	if err := json.Unmarshal(bodyGet, &containerInfo); err != nil {
 		c.Fatal(err)
 	}
@@ -724,29 +711,23 @@
 		"Domainname": domainName,
 	}
 
-	_, b, err := sockRequest("POST", "/containers/create", config)
-	if err != nil && !strings.Contains(err.Error(), "200 OK: 201") {
-		c.Fatal(err)
-	}
+	status, b, err := sockRequest("POST", "/containers/create", config)
+
+	c.Assert(status, check.Equals, http.StatusCreated)
+	c.Assert(err, check.IsNil)
 
 	var container types.ContainerCreateResponse
 	if err := json.Unmarshal(b, &container); err != nil {
 		c.Fatal(err)
 	}
 
-	var id = container.ID
-
-	_, bodyGet, err := sockRequest("GET", "/containers/"+id+"/json", nil)
-
-	type configLocal struct {
-		Domainname string
-	}
-	type getResponse struct {
-		Id     string
-		Config configLocal
-	}
-
-	var containerInfo getResponse
+	status, bodyGet, err := sockRequest("GET", "/containers/"+container.ID+"/json", nil)
+	c.Assert(status, check.Equals, http.StatusOK)
+	if err != nil {
+		c.Fatal(err)
+	}
+
+	var containerInfo types.ContainerJSON
 	if err := json.Unmarshal(bodyGet, &containerInfo); err != nil {
 		c.Fatal(err)
 	}
@@ -762,28 +743,28 @@
 	UtilCreateNetworkMode(c, "container:web1")
 }
 
-func UtilCreateNetworkMode(c *check.C, networkModeParam string) {
-	var networkMode = networkModeParam
-
+func UtilCreateNetworkMode(c *check.C, networkMode string) {
 	config := map[string]interface{}{
 		"Image":      "busybox",
 		"HostConfig": map[string]interface{}{"NetworkMode": networkMode},
 	}
 
-	_, b, err := sockRequest("POST", "/containers/create", config)
-
-	if err != nil && !strings.Contains(err.Error(), "200 OK: 201") {
-		c.Fatal(err)
-	}
+	status, b, err := sockRequest("POST", "/containers/create", config)
+
+	c.Assert(err, check.IsNil)
+	c.Assert(status, check.Equals, http.StatusCreated)
+
 	var container types.ContainerCreateResponse
 
 	if err := json.Unmarshal(b, &container); err != nil {
 		c.Fatal(err)
 	}
 
-	var id = container.ID
-
-	_, bodyGet, err := sockRequest("GET", "/containers/"+id+"/json", nil)
+	status, bodyGet, err := sockRequest("GET", "/containers/"+container.ID+"/json", nil)
+	c.Assert(status, check.Equals, http.StatusOK)
+	if err != nil {
+		c.Fatal(err)
+	}
 
 	var containerInfo types.ContainerJSON
 	if err := json.Unmarshal(bodyGet, &containerInfo); err != nil {
