--- conflicted
+++ resolved
@@ -681,8 +681,7 @@
 	}
 }
 
-<<<<<<< HEAD
-func TestContainerApiCreateWithHostName(t *testing.T) {
+func (s *DockerSuite)TestContainerApiCreateWithHostName(c *check.C) {
 	defer deleteAllContainers()
 	var hostName = "test-host"
 	config := map[string]interface{}{
@@ -692,19 +691,19 @@
 
 	_, b, err := sockRequest("POST", "/containers/create", config)
 	if err != nil && !strings.Contains(err.Error(), "200 OK: 201") {
-		t.Fatal(err)
+		c.Fatal(err)
 	}
 	type createResp struct {
 		Id string
 	}
 	var container createResp
 	if err := json.Unmarshal(b, &container); err != nil {
-		t.Fatal(err)
+		c.Fatal(err)
 	}
 
 	var id = container.Id
 	configGet := map[string]interface{}{}
-	logDone("containers REST API - POST /containers/create")
+
 	_, bodyGet, err := sockRequest("GET", "/containers/"+id+"/json", configGet)
 
 	type configLocal struct {
@@ -718,20 +717,17 @@
 
 	var containerInfo getResponse
 	if err := json.Unmarshal(bodyGet, &containerInfo); err != nil {
-		t.Fatal(err)
+		c.Fatal(err)
 	}
 	var hostNameActual = containerInfo.Config.Hostname
 
 	if hostNameActual != "test-host" {
-		t.Fatalf("Mismatched Hostname, Expected %v, Actual: %v ", hostName, hostNameActual)
-	}
-}
-
-func TestContainerApiVerifyHeader(t *testing.T) {
-	defer deleteAllContainers()
-=======
+		c.Fatalf("Mismatched Hostname, Expected %v, Actual: %v ", hostName, hostNameActual)
+	}
+}
+
 func (s *DockerSuite) TestContainerApiVerifyHeader(c *check.C) {
->>>>>>> ccbb93e1
+
 	config := map[string]interface{}{
 		"Image": "busybox",
 	}
