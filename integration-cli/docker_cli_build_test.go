package main

import (
	"archive/tar"
	"encoding/json"
	"fmt"
	"io/ioutil"
	"os"
	"os/exec"
	"path/filepath"
	"regexp"
	"strings"
	"testing"
	"time"

	"github.com/docker/docker/pkg/archive"
)

func TestBuildShCmdJSONEntrypoint(t *testing.T) {
	name := "testbuildshcmdjsonentrypoint"
	defer deleteImages(name)

	_, err := buildImage(
		name,
		`
    FROM busybox
    ENTRYPOINT ["/bin/echo"]
    CMD echo test
    `,
		true)

	if err != nil {
		t.Fatal(err)
	}

	out, _, err := runCommandWithOutput(
		exec.Command(
			dockerBinary,
			"run",
			name))

	if err != nil {
		t.Fatal(err)
	}

	if strings.TrimSpace(out) != "/bin/sh -c echo test" {
		t.Fatal("CMD did not contain /bin/sh -c")
	}

	logDone("build - CMD should always contain /bin/sh -c when specified without JSON")
}

func TestBuildEnvironmentReplacementUser(t *testing.T) {
	name := "testbuildenvironmentreplacement"
	defer deleteImages(name)

	_, err := buildImage(name, `
  FROM scratch
  ENV user foo
  USER ${user}
  `, true)
	if err != nil {
		t.Fatal(err)
	}

	res, err := inspectFieldJSON(name, "Config.User")
	if err != nil {
		t.Fatal(err)
	}

	if res != `"foo"` {
		t.Fatal("User foo from environment not in Config.User on image")
	}

	logDone("build - user environment replacement")
}

func TestBuildEnvironmentReplacementVolume(t *testing.T) {
	name := "testbuildenvironmentreplacement"
	defer deleteImages(name)

	_, err := buildImage(name, `
  FROM scratch
  ENV volume /quux
  VOLUME ${volume}
  `, true)
	if err != nil {
		t.Fatal(err)
	}

	res, err := inspectFieldJSON(name, "Config.Volumes")
	if err != nil {
		t.Fatal(err)
	}

	var volumes map[string]interface{}

	if err := json.Unmarshal([]byte(res), &volumes); err != nil {
		t.Fatal(err)
	}

	if _, ok := volumes["/quux"]; !ok {
		t.Fatal("Volume /quux from environment not in Config.Volumes on image")
	}

	logDone("build - volume environment replacement")
}

func TestBuildEnvironmentReplacementExpose(t *testing.T) {
	name := "testbuildenvironmentreplacement"
	defer deleteImages(name)

	_, err := buildImage(name, `
  FROM scratch
  ENV port 80
  EXPOSE ${port}
  `, true)
	if err != nil {
		t.Fatal(err)
	}

	res, err := inspectFieldJSON(name, "Config.ExposedPorts")
	if err != nil {
		t.Fatal(err)
	}

	var exposedPorts map[string]interface{}

	if err := json.Unmarshal([]byte(res), &exposedPorts); err != nil {
		t.Fatal(err)
	}

	if _, ok := exposedPorts["80/tcp"]; !ok {
		t.Fatal("Exposed port 80 from environment not in Config.ExposedPorts on image")
	}

	logDone("build - expose environment replacement")
}

func TestBuildEnvironmentReplacementWorkdir(t *testing.T) {
	name := "testbuildenvironmentreplacement"
	defer deleteImages(name)

	_, err := buildImage(name, `
  FROM busybox
  ENV MYWORKDIR /work
  RUN mkdir ${MYWORKDIR}
  WORKDIR ${MYWORKDIR}
  `, true)

	if err != nil {
		t.Fatal(err)
	}

	logDone("build - workdir environment replacement")
}

func TestBuildEnvironmentReplacementAddCopy(t *testing.T) {
	name := "testbuildenvironmentreplacement"
	defer deleteImages(name)

	ctx, err := fakeContext(`
  FROM scratch
  ENV baz foo
  ENV quux bar
  ENV dot .

  ADD ${baz} ${dot}
  COPY ${quux} ${dot}
  `,
		map[string]string{
			"foo": "test1",
			"bar": "test2",
		})

	if err != nil {
		t.Fatal(err)
	}

	if _, err := buildImageFromContext(name, ctx, true); err != nil {
		t.Fatal(err)
	}

	logDone("build - add/copy environment replacement")
}

func TestBuildEnvironmentReplacementEnv(t *testing.T) {
	name := "testbuildenvironmentreplacement"

	defer deleteImages(name)

	_, err := buildImage(name,
		`
  FROM scratch
  ENV foo foo
  ENV bar ${foo}
  `, true)

	if err != nil {
		t.Fatal(err)
	}

	res, err := inspectFieldJSON(name, "Config.Env")
	if err != nil {
		t.Fatal(err)
	}

	envResult := []string{}

	if err = unmarshalJSON([]byte(res), &envResult); err != nil {
		t.Fatal(err)
	}

	found := false

	for _, env := range envResult {
		parts := strings.SplitN(env, "=", 2)
		if parts[0] == "bar" {
			found = true
			if parts[1] != "foo" {
				t.Fatal("Could not find replaced var for env `bar`: got %q instead of `foo`", parts[1])
			}
		}
	}

	if !found {
		t.Fatal("Never found the `bar` env variable")
	}

	logDone("build - env environment replacement")
}

func TestBuildHandleEscapes(t *testing.T) {
	name := "testbuildhandleescapes"

	defer deleteImages(name)

	_, err := buildImage(name,
		`
  FROM scratch
  ENV FOO bar
  VOLUME ${FOO}
  `, true)

	if err != nil {
		t.Fatal(err)
	}

	var result map[string]map[string]struct{}

	res, err := inspectFieldJSON(name, "Config.Volumes")
	if err != nil {
		t.Fatal(err)
	}

	if err = unmarshalJSON([]byte(res), &result); err != nil {
		t.Fatal(err)
	}

	if _, ok := result["bar"]; !ok {
		t.Fatal("Could not find volume bar set from env foo in volumes table")
	}

	_, err = buildImage(name,
		`
  FROM scratch
  ENV FOO bar
  VOLUME \${FOO}
  `, true)

	if err != nil {
		t.Fatal(err)
	}

	res, err = inspectFieldJSON(name, "Config.Volumes")
	if err != nil {
		t.Fatal(err)
	}

	if err = unmarshalJSON([]byte(res), &result); err != nil {
		t.Fatal(err)
	}

	if _, ok := result["${FOO}"]; !ok {
		t.Fatal("Could not find volume ${FOO} set from env foo in volumes table")
	}

	// this test in particular provides *7* backslashes and expects 6 to come back.
	// Like above, the first escape is swallowed and the rest are treated as
	// literals, this one is just less obvious because of all the character noise.

	_, err = buildImage(name,
		`
  FROM scratch
  ENV FOO bar
  VOLUME \\\\\\\${FOO}
  `, true)

	if err != nil {
		t.Fatal(err)
	}

	res, err = inspectFieldJSON(name, "Config.Volumes")
	if err != nil {
		t.Fatal(err)
	}

	if err = unmarshalJSON([]byte(res), &result); err != nil {
		t.Fatal(err)
	}

	if _, ok := result[`\\\\\\${FOO}`]; !ok {
		t.Fatal(`Could not find volume \\\\\\${FOO} set from env foo in volumes table`)
	}

	logDone("build - handle escapes")
}

func TestBuildOnBuildLowercase(t *testing.T) {
	name := "testbuildonbuildlowercase"
	name2 := "testbuildonbuildlowercase2"

	defer deleteImages(name, name2)

	_, err := buildImage(name,
		`
  FROM busybox
  onbuild run echo quux
  `, true)

	if err != nil {
		t.Fatal(err)
	}

	_, out, err := buildImageWithOut(name2, fmt.Sprintf(`
  FROM %s
  `, name), true)

	if err != nil {
		t.Fatal(err)
	}

	if !strings.Contains(out, "quux") {
		t.Fatalf("Did not receive the expected echo text, got %s", out)
	}

	if strings.Contains(out, "ONBUILD ONBUILD") {
		t.Fatalf("Got an ONBUILD ONBUILD error with no error: got %s", out)
	}

	logDone("build - handle case-insensitive onbuild statement")
}

func TestBuildEnvEscapes(t *testing.T) {
	name := "testbuildenvescapes"
	defer deleteAllContainers()
	defer deleteImages(name)
	_, err := buildImage(name,
		`
    FROM busybox
    ENV TEST foo
    CMD echo \$
    `,
		true)

	out, _, err := runCommandWithOutput(exec.Command(dockerBinary, "run", "-t", name))

	if err != nil {
		t.Fatal(err)
	}

	if strings.TrimSpace(out) != "$" {
		t.Fatalf("Env TEST was not overwritten with bar when foo was supplied to dockerfile: was %q", strings.TrimSpace(out))
	}

	logDone("build - env should handle \\$ properly")
}

func TestBuildEnvOverwrite(t *testing.T) {
	name := "testbuildenvoverwrite"
	defer deleteAllContainers()
	defer deleteImages(name)

	_, err := buildImage(name,
		`
    FROM busybox
    ENV TEST foo
    CMD echo ${TEST}
    `,
		true)

	if err != nil {
		t.Fatal(err)
	}

	out, _, err := runCommandWithOutput(exec.Command(dockerBinary, "run", "-e", "TEST=bar", "-t", name))

	if err != nil {
		t.Fatal(err)
	}

	if strings.TrimSpace(out) != "bar" {
		t.Fatalf("Env TEST was not overwritten with bar when foo was supplied to dockerfile: was %q", strings.TrimSpace(out))
	}

	logDone("build - env should overwrite builder ENV during run")
}

func TestBuildOnBuildForbiddenMaintainerInSourceImage(t *testing.T) {
	name := "testbuildonbuildforbiddenmaintainerinsourceimage"
	defer deleteImages(name)
	createCmd := exec.Command(dockerBinary, "create", "busybox", "true")
	out, _, _, err := runCommandWithStdoutStderr(createCmd)
	if err != nil {
		t.Fatal(out, err)
	}

	cleanedContainerID := stripTrailingCharacters(out)

	commitCmd := exec.Command(dockerBinary, "commit", "--run", "{\"OnBuild\":[\"MAINTAINER docker.io\"]}", cleanedContainerID, "onbuild")

	if _, err := runCommand(commitCmd); err != nil {
		t.Fatal(err)
	}

	_, err = buildImage(name,
		`FROM onbuild`,
		true)
	if err != nil {
		if !strings.Contains(err.Error(), "maintainer isn't allowed as an ONBUILD trigger") {
			t.Fatalf("Wrong error %v, must be about MAINTAINER and ONBUILD in source image", err)
		}
	} else {
		t.Fatal("Error must not be nil")
	}
	logDone("build - onbuild forbidden maintainer in source image")

}

func TestBuildOnBuildForbiddenFromInSourceImage(t *testing.T) {
	name := "testbuildonbuildforbiddenfrominsourceimage"
	defer deleteImages(name)
	createCmd := exec.Command(dockerBinary, "create", "busybox", "true")
	out, _, _, err := runCommandWithStdoutStderr(createCmd)
	if err != nil {
		t.Fatal(out, err)
	}

	cleanedContainerID := stripTrailingCharacters(out)

	commitCmd := exec.Command(dockerBinary, "commit", "--run", "{\"OnBuild\":[\"FROM busybox\"]}", cleanedContainerID, "onbuild")

	if _, err := runCommand(commitCmd); err != nil {
		t.Fatal(err)
	}

	_, err = buildImage(name,
		`FROM onbuild`,
		true)
	if err != nil {
		if !strings.Contains(err.Error(), "from isn't allowed as an ONBUILD trigger") {
			t.Fatalf("Wrong error %v, must be about FROM and ONBUILD in source image", err)
		}
	} else {
		t.Fatal("Error must not be nil")
	}
	logDone("build - onbuild forbidden from in source image")

}

func TestBuildOnBuildForbiddenChainedInSourceImage(t *testing.T) {
	name := "testbuildonbuildforbiddenchainedinsourceimage"
	defer deleteImages(name)
	createCmd := exec.Command(dockerBinary, "create", "busybox", "true")
	out, _, _, err := runCommandWithStdoutStderr(createCmd)
	if err != nil {
		t.Fatal(out, err)
	}

	cleanedContainerID := stripTrailingCharacters(out)

	commitCmd := exec.Command(dockerBinary, "commit", "--run", "{\"OnBuild\":[\"ONBUILD RUN ls\"]}", cleanedContainerID, "onbuild")

	if _, err := runCommand(commitCmd); err != nil {
		t.Fatal(err)
	}

	_, err = buildImage(name,
		`FROM onbuild`,
		true)
	if err != nil {
		if !strings.Contains(err.Error(), "Chaining ONBUILD via `ONBUILD ONBUILD` isn't allowed") {
			t.Fatalf("Wrong error %v, must be about chaining ONBUILD in source image", err)
		}
	} else {
		t.Fatal("Error must not be nil")
	}
	logDone("build - onbuild forbidden chained in source image")

}

func TestBuildOnBuildCmdEntrypointJSON(t *testing.T) {
	name1 := "onbuildcmd"
	name2 := "onbuildgenerated"

	defer deleteAllContainers()
	defer deleteImages(name2)
	defer deleteImages(name1)

	_, err := buildImage(name1, `
FROM busybox
ONBUILD CMD ["hello world"]
ONBUILD ENTRYPOINT ["echo"]
ONBUILD RUN ["true"]`,
		false)

	if err != nil {
		t.Fatal(err)
	}

	_, err = buildImage(name2, fmt.Sprintf(`FROM %s`, name1), false)

	if err != nil {
		t.Fatal(err)
	}

	out, _, err := runCommandWithOutput(exec.Command(dockerBinary, "run", "-t", name2))
	if err != nil {
		t.Fatal(err)
	}

	if !regexp.MustCompile(`(?m)^hello world`).MatchString(out) {
		t.Fatal("did not get echo output from onbuild", out)
	}

	logDone("build - onbuild with json entrypoint/cmd")
}

func TestBuildOnBuildEntrypointJSON(t *testing.T) {
	name1 := "onbuildcmd"
	name2 := "onbuildgenerated"

	defer deleteAllContainers()
	defer deleteImages(name2)
	defer deleteImages(name1)

	_, err := buildImage(name1, `
FROM busybox
ONBUILD ENTRYPOINT ["echo"]`,
		false)

	if err != nil {
		t.Fatal(err)
	}

	_, err = buildImage(name2, fmt.Sprintf("FROM %s\nCMD [\"hello world\"]\n", name1), false)

	if err != nil {
		t.Fatal(err)
	}

	out, _, err := runCommandWithOutput(exec.Command(dockerBinary, "run", "-t", name2))
	if err != nil {
		t.Fatal(err)
	}

	if !regexp.MustCompile(`(?m)^hello world`).MatchString(out) {
		t.Fatal("got malformed output from onbuild", out)
	}

	logDone("build - onbuild with json entrypoint")
}

func TestBuildCacheADD(t *testing.T) {
	name := "testbuildtwoimageswithadd"
	defer deleteImages(name)
	server, err := fakeStorage(map[string]string{
		"robots.txt": "hello",
		"index.html": "world",
	})
	if err != nil {
		t.Fatal(err)
	}
	defer server.Close()
	if _, err := buildImage(name,
		fmt.Sprintf(`FROM scratch
		ADD %s/robots.txt /`, server.URL),
		true); err != nil {
		t.Fatal(err)
	}
	_, out, err := buildImageWithOut(name,
		fmt.Sprintf(`FROM scratch
		ADD %s/index.html /`, server.URL),
		true)
	if err != nil {
		t.Fatal(err)
	}
	if strings.Contains(out, "Using cache") {
		t.Fatal("2nd build used cache on ADD, it shouldn't")
	}

	logDone("build - build two images with remote ADD")
}

func TestBuildSixtySteps(t *testing.T) {
	name := "foobuildsixtysteps"
	defer deleteImages(name)
	ctx, err := fakeContext("FROM scratch\n"+strings.Repeat("ADD foo /\n", 60),
		map[string]string{
			"foo": "test1",
		})
	if err != nil {
		t.Fatal(err)
	}
	if _, err := buildImageFromContext(name, ctx, true); err != nil {
		t.Fatal(err)
	}
	logDone("build - build an image with sixty build steps")
}

func TestBuildAddSingleFileToRoot(t *testing.T) {
	name := "testaddimg"
	defer deleteImages(name)
	ctx, err := fakeContext(`FROM busybox
RUN echo 'dockerio:x:1001:1001::/bin:/bin/false' >> /etc/passwd
RUN echo 'dockerio:x:1001:' >> /etc/group
RUN touch /exists
RUN chown dockerio.dockerio /exists
ADD test_file /
RUN [ $(ls -l /test_file | awk '{print $3":"$4}') = 'root:root' ]
RUN [ $(ls -l /test_file | awk '{print $1}') = '-rw-r--r--' ]
RUN [ $(ls -l /exists | awk '{print $3":"$4}') = 'dockerio:dockerio' ]`,
		map[string]string{
			"test_file": "test1",
		})
	if err != nil {
		t.Fatal(err)
	}
	if _, err := buildImageFromContext(name, ctx, true); err != nil {
		t.Fatal(err)
	}
	logDone("build - add single file to root")
}

// Issue #3960: "ADD src ." hangs
func TestBuildAddSingleFileToWorkdir(t *testing.T) {
	name := "testaddsinglefiletoworkdir"
	defer deleteImages(name)
	ctx, err := fakeContext(`FROM busybox
ADD test_file .`,
		map[string]string{
			"test_file": "test1",
		})
	if err != nil {
		t.Fatal(err)
	}
	done := make(chan struct{})
	go func() {
		if _, err := buildImageFromContext(name, ctx, true); err != nil {
			t.Fatal(err)
		}
		close(done)
	}()
	select {
	case <-time.After(5 * time.Second):
		t.Fatal("Build with adding to workdir timed out")
	case <-done:
	}
	logDone("build - add single file to workdir")
}

func TestBuildAddSingleFileToExistDir(t *testing.T) {
	name := "testaddsinglefiletoexistdir"
	defer deleteImages(name)
	ctx, err := fakeContext(`FROM busybox
RUN echo 'dockerio:x:1001:1001::/bin:/bin/false' >> /etc/passwd
RUN echo 'dockerio:x:1001:' >> /etc/group
RUN mkdir /exists
RUN touch /exists/exists_file
RUN chown -R dockerio.dockerio /exists
ADD test_file /exists/
RUN [ $(ls -l / | grep exists | awk '{print $3":"$4}') = 'dockerio:dockerio' ]
RUN [ $(ls -l /exists/test_file | awk '{print $3":"$4}') = 'root:root' ]
RUN [ $(ls -l /exists/exists_file | awk '{print $3":"$4}') = 'dockerio:dockerio' ]`,
		map[string]string{
			"test_file": "test1",
		})
	if err != nil {
		t.Fatal(err)
	}
	if _, err := buildImageFromContext(name, ctx, true); err != nil {
		t.Fatal(err)
	}
	logDone("build - add single file to existing dir")
}

func TestBuildCopyAddMultipleFiles(t *testing.T) {
	name := "testcopymultiplefilestofile"
	defer deleteImages(name)
	ctx, err := fakeContext(`FROM busybox
RUN echo 'dockerio:x:1001:1001::/bin:/bin/false' >> /etc/passwd
RUN echo 'dockerio:x:1001:' >> /etc/group
RUN mkdir /exists
RUN touch /exists/exists_file
RUN chown -R dockerio.dockerio /exists
COPY test_file1 test_file2 /exists/
ADD test_file3 test_file4 https://docker.com/robots.txt /exists/
RUN [ $(ls -l / | grep exists | awk '{print $3":"$4}') = 'dockerio:dockerio' ]
RUN [ $(ls -l /exists/test_file1 | awk '{print $3":"$4}') = 'root:root' ]
RUN [ $(ls -l /exists/test_file2 | awk '{print $3":"$4}') = 'root:root' ]

RUN [ $(ls -l /exists/test_file3 | awk '{print $3":"$4}') = 'root:root' ]
RUN [ $(ls -l /exists/test_file4 | awk '{print $3":"$4}') = 'root:root' ]
RUN [ $(ls -l /exists/robots.txt | awk '{print $3":"$4}') = 'root:root' ]

RUN [ $(ls -l /exists/exists_file | awk '{print $3":"$4}') = 'dockerio:dockerio' ]
`,
		map[string]string{
			"test_file1": "test1",
			"test_file2": "test2",
			"test_file3": "test3",
			"test_file4": "test4",
		})
	defer ctx.Close()
	if err != nil {
		t.Fatal(err)
	}

	if _, err := buildImageFromContext(name, ctx, true); err != nil {
		t.Fatal(err)
	}
	logDone("build - mulitple file copy/add tests")
}

func TestBuildAddMultipleFilesToFile(t *testing.T) {
	name := "testaddmultiplefilestofile"
	defer deleteImages(name)
	ctx, err := fakeContext(`FROM scratch
	ADD file1.txt file2.txt test
        `,
		map[string]string{
			"file1.txt": "test1",
			"file2.txt": "test1",
		})
	defer ctx.Close()
	if err != nil {
		t.Fatal(err)
	}

	expected := "When using ADD with more than one source file, the destination must be a directory and end with a /"
	if _, err := buildImageFromContext(name, ctx, true); err == nil || !strings.Contains(err.Error(), expected) {
		t.Fatalf("Wrong error: (should contain \"%s\") got:\n%v", expected, err)
	}

	logDone("build - multiple add files to file")
}

func TestBuildAddMultipleFilesToFileWild(t *testing.T) {
	name := "testaddmultiplefilestofilewild"
	defer deleteImages(name)
	ctx, err := fakeContext(`FROM scratch
	ADD file*.txt test
        `,
		map[string]string{
			"file1.txt": "test1",
			"file2.txt": "test1",
		})
	defer ctx.Close()
	if err != nil {
		t.Fatal(err)
	}

	expected := "When using ADD with more than one source file, the destination must be a directory and end with a /"
	if _, err := buildImageFromContext(name, ctx, true); err == nil || !strings.Contains(err.Error(), expected) {
		t.Fatalf("Wrong error: (should contain \"%s\") got:\n%v", expected, err)
	}

	logDone("build - multiple add files to file wild")
}

func TestBuildCopyMultipleFilesToFile(t *testing.T) {
	name := "testcopymultiplefilestofile"
	defer deleteImages(name)
	ctx, err := fakeContext(`FROM scratch
	COPY file1.txt file2.txt test
        `,
		map[string]string{
			"file1.txt": "test1",
			"file2.txt": "test1",
		})
	defer ctx.Close()
	if err != nil {
		t.Fatal(err)
	}

	expected := "When using COPY with more than one source file, the destination must be a directory and end with a /"
	if _, err := buildImageFromContext(name, ctx, true); err == nil || !strings.Contains(err.Error(), expected) {
		t.Fatalf("Wrong error: (should contain \"%s\") got:\n%v", expected, err)
	}

	logDone("build - multiple copy files to file")
}

func TestBuildCopyWildcard(t *testing.T) {
	name := "testcopywildcard"
	defer deleteImages(name)
	server, err := fakeStorage(map[string]string{
		"robots.txt": "hello",
		"index.html": "world",
	})
	if err != nil {
		t.Fatal(err)
	}
	defer server.Close()
	ctx, err := fakeContext(fmt.Sprintf(`FROM busybox
	COPY file*.txt /tmp/
	RUN ls /tmp/file1.txt /tmp/file2.txt
	RUN mkdir /tmp1
	COPY dir* /tmp1/
	RUN ls /tmp1/dirt /tmp1/nested_file /tmp1/nested_dir/nest_nest_file
	RUN mkdir /tmp2
        ADD dir/*dir %s/robots.txt /tmp2/
	RUN ls /tmp2/nest_nest_file /tmp2/robots.txt
	`, server.URL),
		map[string]string{
			"file1.txt":                     "test1",
			"file2.txt":                     "test2",
			"dir/nested_file":               "nested file",
			"dir/nested_dir/nest_nest_file": "2 times nested",
			"dirt": "dirty",
		})
	defer ctx.Close()
	if err != nil {
		t.Fatal(err)
	}

	id1, err := buildImageFromContext(name, ctx, true)
	if err != nil {
		t.Fatal(err)
	}

	// Now make sure we use a cache the 2nd time
	id2, err := buildImageFromContext(name, ctx, true)
	if err != nil {
		t.Fatal(err)
	}

	if id1 != id2 {
		t.Fatal("didn't use the cache")
	}

	logDone("build - copy wild card")
}

func TestBuildCopyWildcardNoFind(t *testing.T) {
	name := "testcopywildcardnofind"
	defer deleteImages(name)
	ctx, err := fakeContext(`FROM busybox
	COPY file*.txt /tmp/
	`, nil)
	defer ctx.Close()
	if err != nil {
		t.Fatal(err)
	}

	_, err = buildImageFromContext(name, ctx, true)
	if err == nil {
		t.Fatal("should have failed to find a file")
	}
	if !strings.Contains(err.Error(), "No source files were specified") {
		t.Fatalf("Wrong error %v, must be about no source files", err)
	}

	logDone("build - copy wild card no find")
}

func TestBuildCopyWildcardCache(t *testing.T) {
	name := "testcopywildcardcache"
	defer deleteImages(name)
	ctx, err := fakeContext(`FROM busybox
	COPY file1.txt /tmp/`,
		map[string]string{
			"file1.txt": "test1",
		})
	defer ctx.Close()
	if err != nil {
		t.Fatal(err)
	}

	id1, err := buildImageFromContext(name, ctx, true)
	if err != nil {
		t.Fatal(err)
	}

	// Now make sure we use a cache the 2nd time even with wild cards.
	// Use the same context so the file is the same and the checksum will match
	ctx.Add("Dockerfile", `FROM busybox
	COPY file*.txt /tmp/`)

	id2, err := buildImageFromContext(name, ctx, true)
	if err != nil {
		t.Fatal(err)
	}

	if id1 != id2 {
		t.Fatal("didn't use the cache")
	}

	logDone("build - copy wild card cache")
}

func TestBuildAddSingleFileToNonExistingDir(t *testing.T) {
	name := "testaddsinglefiletononexistingdir"
	defer deleteImages(name)
	ctx, err := fakeContext(`FROM busybox
RUN echo 'dockerio:x:1001:1001::/bin:/bin/false' >> /etc/passwd
RUN echo 'dockerio:x:1001:' >> /etc/group
RUN touch /exists
RUN chown dockerio.dockerio /exists
ADD test_file /test_dir/
RUN [ $(ls -l / | grep test_dir | awk '{print $3":"$4}') = 'root:root' ]
RUN [ $(ls -l /test_dir/test_file | awk '{print $3":"$4}') = 'root:root' ]
RUN [ $(ls -l /exists | awk '{print $3":"$4}') = 'dockerio:dockerio' ]`,
		map[string]string{
			"test_file": "test1",
		})
	if err != nil {
		t.Fatal(err)
	}
	if _, err := buildImageFromContext(name, ctx, true); err != nil {
		t.Fatal(err)
	}

	logDone("build - add single file to non-existing dir")
}

func TestBuildAddDirContentToRoot(t *testing.T) {
	name := "testadddircontenttoroot"
	defer deleteImages(name)
	ctx, err := fakeContext(`FROM busybox
RUN echo 'dockerio:x:1001:1001::/bin:/bin/false' >> /etc/passwd
RUN echo 'dockerio:x:1001:' >> /etc/group
RUN touch /exists
RUN chown dockerio.dockerio exists
ADD test_dir /
RUN [ $(ls -l /test_file | awk '{print $3":"$4}') = 'root:root' ]
RUN [ $(ls -l /exists | awk '{print $3":"$4}') = 'dockerio:dockerio' ]`,
		map[string]string{
			"test_dir/test_file": "test1",
		})
	if err != nil {
		t.Fatal(err)
	}
	if _, err := buildImageFromContext(name, ctx, true); err != nil {
		t.Fatal(err)
	}
	logDone("build - add directory contents to root")
}

func TestBuildAddDirContentToExistingDir(t *testing.T) {
	name := "testadddircontenttoexistingdir"
	defer deleteImages(name)
	ctx, err := fakeContext(`FROM busybox
RUN echo 'dockerio:x:1001:1001::/bin:/bin/false' >> /etc/passwd
RUN echo 'dockerio:x:1001:' >> /etc/group
RUN mkdir /exists
RUN touch /exists/exists_file
RUN chown -R dockerio.dockerio /exists
ADD test_dir/ /exists/
RUN [ $(ls -l / | grep exists | awk '{print $3":"$4}') = 'dockerio:dockerio' ]
RUN [ $(ls -l /exists/exists_file | awk '{print $3":"$4}') = 'dockerio:dockerio' ]
RUN [ $(ls -l /exists/test_file | awk '{print $3":"$4}') = 'root:root' ]`,
		map[string]string{
			"test_dir/test_file": "test1",
		})
	if err != nil {
		t.Fatal(err)
	}
	if _, err := buildImageFromContext(name, ctx, true); err != nil {
		t.Fatal(err)
	}
	logDone("build - add directory contents to existing dir")
}

func TestBuildAddWholeDirToRoot(t *testing.T) {
	name := "testaddwholedirtoroot"
	defer deleteImages(name)
	ctx, err := fakeContext(`FROM busybox
RUN echo 'dockerio:x:1001:1001::/bin:/bin/false' >> /etc/passwd
RUN echo 'dockerio:x:1001:' >> /etc/group
RUN touch /exists
RUN chown dockerio.dockerio exists
ADD test_dir /test_dir
RUN [ $(ls -l / | grep test_dir | awk '{print $3":"$4}') = 'root:root' ]
RUN [ $(ls -l / | grep test_dir | awk '{print $1}') = 'drwxr-xr-x' ]
RUN [ $(ls -l /test_dir/test_file | awk '{print $3":"$4}') = 'root:root' ]
RUN [ $(ls -l /test_dir/test_file | awk '{print $1}') = '-rw-r--r--' ]
RUN [ $(ls -l /exists | awk '{print $3":"$4}') = 'dockerio:dockerio' ]`,
		map[string]string{
			"test_dir/test_file": "test1",
		})
	if err != nil {
		t.Fatal(err)
	}
	if _, err := buildImageFromContext(name, ctx, true); err != nil {
		t.Fatal(err)
	}
	logDone("build - add whole directory to root")
}

// Testing #5941
func TestBuildAddEtcToRoot(t *testing.T) {
	name := "testaddetctoroot"
	defer deleteImages(name)
	ctx, err := fakeContext(`FROM scratch
ADD . /`,
		map[string]string{
			"etc/test_file": "test1",
		})
	if err != nil {
		t.Fatal(err)
	}
	if _, err := buildImageFromContext(name, ctx, true); err != nil {
		t.Fatal(err)
	}
	logDone("build - add etc directory to root")
}

func TestBuildCopySingleFileToRoot(t *testing.T) {
	name := "testcopysinglefiletoroot"
	defer deleteImages(name)
	ctx, err := fakeContext(`FROM busybox
RUN echo 'dockerio:x:1001:1001::/bin:/bin/false' >> /etc/passwd
RUN echo 'dockerio:x:1001:' >> /etc/group
RUN touch /exists
RUN chown dockerio.dockerio /exists
COPY test_file /
RUN [ $(ls -l /test_file | awk '{print $3":"$4}') = 'root:root' ]
RUN [ $(ls -l /test_file | awk '{print $1}') = '-rw-r--r--' ]
RUN [ $(ls -l /exists | awk '{print $3":"$4}') = 'dockerio:dockerio' ]`,
		map[string]string{
			"test_file": "test1",
		})
	if err != nil {
		t.Fatal(err)
	}
	if _, err := buildImageFromContext(name, ctx, true); err != nil {
		t.Fatal(err)
	}
	logDone("build - copy single file to root")
}

// Issue #3960: "ADD src ." hangs - adapted for COPY
func TestBuildCopySingleFileToWorkdir(t *testing.T) {
	name := "testcopysinglefiletoworkdir"
	defer deleteImages(name)
	ctx, err := fakeContext(`FROM busybox
COPY test_file .`,
		map[string]string{
			"test_file": "test1",
		})
	if err != nil {
		t.Fatal(err)
	}
	done := make(chan struct{})
	go func() {
		if _, err := buildImageFromContext(name, ctx, true); err != nil {
			t.Fatal(err)
		}
		close(done)
	}()
	select {
	case <-time.After(5 * time.Second):
		t.Fatal("Build with adding to workdir timed out")
	case <-done:
	}
	logDone("build - copy single file to workdir")
}

func TestBuildCopySingleFileToExistDir(t *testing.T) {
	name := "testcopysinglefiletoexistdir"
	defer deleteImages(name)
	ctx, err := fakeContext(`FROM busybox
RUN echo 'dockerio:x:1001:1001::/bin:/bin/false' >> /etc/passwd
RUN echo 'dockerio:x:1001:' >> /etc/group
RUN mkdir /exists
RUN touch /exists/exists_file
RUN chown -R dockerio.dockerio /exists
COPY test_file /exists/
RUN [ $(ls -l / | grep exists | awk '{print $3":"$4}') = 'dockerio:dockerio' ]
RUN [ $(ls -l /exists/test_file | awk '{print $3":"$4}') = 'root:root' ]
RUN [ $(ls -l /exists/exists_file | awk '{print $3":"$4}') = 'dockerio:dockerio' ]`,
		map[string]string{
			"test_file": "test1",
		})
	if err != nil {
		t.Fatal(err)
	}
	if _, err := buildImageFromContext(name, ctx, true); err != nil {
		t.Fatal(err)
	}
	logDone("build - copy single file to existing dir")
}

func TestBuildCopySingleFileToNonExistDir(t *testing.T) {
	name := "testcopysinglefiletononexistdir"
	defer deleteImages(name)
	ctx, err := fakeContext(`FROM busybox
RUN echo 'dockerio:x:1001:1001::/bin:/bin/false' >> /etc/passwd
RUN echo 'dockerio:x:1001:' >> /etc/group
RUN touch /exists
RUN chown dockerio.dockerio /exists
COPY test_file /test_dir/
RUN [ $(ls -l / | grep test_dir | awk '{print $3":"$4}') = 'root:root' ]
RUN [ $(ls -l /test_dir/test_file | awk '{print $3":"$4}') = 'root:root' ]
RUN [ $(ls -l /exists | awk '{print $3":"$4}') = 'dockerio:dockerio' ]`,
		map[string]string{
			"test_file": "test1",
		})
	if err != nil {
		t.Fatal(err)
	}
	if _, err := buildImageFromContext(name, ctx, true); err != nil {
		t.Fatal(err)
	}
	logDone("build - copy single file to non-existing dir")
}

func TestBuildCopyDirContentToRoot(t *testing.T) {
	name := "testcopydircontenttoroot"
	defer deleteImages(name)
	ctx, err := fakeContext(`FROM busybox
RUN echo 'dockerio:x:1001:1001::/bin:/bin/false' >> /etc/passwd
RUN echo 'dockerio:x:1001:' >> /etc/group
RUN touch /exists
RUN chown dockerio.dockerio exists
COPY test_dir /
RUN [ $(ls -l /test_file | awk '{print $3":"$4}') = 'root:root' ]
RUN [ $(ls -l /exists | awk '{print $3":"$4}') = 'dockerio:dockerio' ]`,
		map[string]string{
			"test_dir/test_file": "test1",
		})
	if err != nil {
		t.Fatal(err)
	}
	if _, err := buildImageFromContext(name, ctx, true); err != nil {
		t.Fatal(err)
	}
	logDone("build - copy directory contents to root")
}

func TestBuildCopyDirContentToExistDir(t *testing.T) {
	name := "testcopydircontenttoexistdir"
	defer deleteImages(name)
	ctx, err := fakeContext(`FROM busybox
RUN echo 'dockerio:x:1001:1001::/bin:/bin/false' >> /etc/passwd
RUN echo 'dockerio:x:1001:' >> /etc/group
RUN mkdir /exists
RUN touch /exists/exists_file
RUN chown -R dockerio.dockerio /exists
COPY test_dir/ /exists/
RUN [ $(ls -l / | grep exists | awk '{print $3":"$4}') = 'dockerio:dockerio' ]
RUN [ $(ls -l /exists/exists_file | awk '{print $3":"$4}') = 'dockerio:dockerio' ]
RUN [ $(ls -l /exists/test_file | awk '{print $3":"$4}') = 'root:root' ]`,
		map[string]string{
			"test_dir/test_file": "test1",
		})
	if err != nil {
		t.Fatal(err)
	}
	if _, err := buildImageFromContext(name, ctx, true); err != nil {
		t.Fatal(err)
	}
	logDone("build - copy directory contents to existing dir")
}

func TestBuildCopyWholeDirToRoot(t *testing.T) {
	name := "testcopywholedirtoroot"
	defer deleteImages(name)
	ctx, err := fakeContext(`FROM busybox
RUN echo 'dockerio:x:1001:1001::/bin:/bin/false' >> /etc/passwd
RUN echo 'dockerio:x:1001:' >> /etc/group
RUN touch /exists
RUN chown dockerio.dockerio exists
COPY test_dir /test_dir
RUN [ $(ls -l / | grep test_dir | awk '{print $3":"$4}') = 'root:root' ]
RUN [ $(ls -l / | grep test_dir | awk '{print $1}') = 'drwxr-xr-x' ]
RUN [ $(ls -l /test_dir/test_file | awk '{print $3":"$4}') = 'root:root' ]
RUN [ $(ls -l /test_dir/test_file | awk '{print $1}') = '-rw-r--r--' ]
RUN [ $(ls -l /exists | awk '{print $3":"$4}') = 'dockerio:dockerio' ]`,
		map[string]string{
			"test_dir/test_file": "test1",
		})
	if err != nil {
		t.Fatal(err)
	}
	if _, err := buildImageFromContext(name, ctx, true); err != nil {
		t.Fatal(err)
	}
	logDone("build - copy whole directory to root")
}

func TestBuildCopyEtcToRoot(t *testing.T) {
	name := "testcopyetctoroot"
	defer deleteImages(name)
	ctx, err := fakeContext(`FROM scratch
COPY . /`,
		map[string]string{
			"etc/test_file": "test1",
		})
	if err != nil {
		t.Fatal(err)
	}
	if _, err := buildImageFromContext(name, ctx, true); err != nil {
		t.Fatal(err)
	}
	logDone("build - copy etc directory to root")
}

func TestBuildCopyDisallowRemote(t *testing.T) {
	name := "testcopydisallowremote"
	defer deleteImages(name)
	_, out, err := buildImageWithOut(name, `FROM scratch
COPY https://index.docker.io/robots.txt /`,
		true)
	if err == nil || !strings.Contains(out, "Source can't be a URL for COPY") {
		t.Fatal("Error should be about disallowed remote source, got err: %s, out: %q", err, out)
	}
	logDone("build - copy - disallow copy from remote")
}

// Issue #5270 - ensure we throw a better error than "unexpected EOF"
// when we can't access files in the context.
func TestBuildWithInaccessibleFilesInContext(t *testing.T) {
	{
		name := "testbuildinaccessiblefiles"
		defer deleteImages(name)
		ctx, err := fakeContext("FROM scratch\nADD . /foo/", map[string]string{"fileWithoutReadAccess": "foo"})
		if err != nil {
			t.Fatal(err)
		}
		defer ctx.Close()
		// This is used to ensure we detect inaccessible files early during build in the cli client
		pathToFileWithoutReadAccess := filepath.Join(ctx.Dir, "fileWithoutReadAccess")

		if err = os.Chown(pathToFileWithoutReadAccess, 0, 0); err != nil {
			t.Fatalf("failed to chown file to root: %s", err)
		}
		if err = os.Chmod(pathToFileWithoutReadAccess, 0700); err != nil {
			t.Fatalf("failed to chmod file to 700: %s", err)
		}
		buildCmd := exec.Command("su", "unprivilegeduser", "-c", fmt.Sprintf("%s build -t %s .", dockerBinary, name))
		buildCmd.Dir = ctx.Dir
		out, _, err := runCommandWithOutput(buildCmd)
		if err == nil {
			t.Fatalf("build should have failed: %s %s", err, out)
		}

		// check if we've detected the failure before we started building
		if !strings.Contains(out, "no permission to read from ") {
			t.Fatalf("output should've contained the string: no permission to read from but contained: %s", out)
		}

		if !strings.Contains(out, "Error checking context is accessible") {
			t.Fatalf("output should've contained the string: Error checking context is accessible")
		}
	}
	{
		name := "testbuildinaccessibledirectory"
		defer deleteImages(name)
		ctx, err := fakeContext("FROM scratch\nADD . /foo/", map[string]string{"directoryWeCantStat/bar": "foo"})
		if err != nil {
			t.Fatal(err)
		}
		defer ctx.Close()
		// This is used to ensure we detect inaccessible directories early during build in the cli client
		pathToDirectoryWithoutReadAccess := filepath.Join(ctx.Dir, "directoryWeCantStat")
		pathToFileInDirectoryWithoutReadAccess := filepath.Join(pathToDirectoryWithoutReadAccess, "bar")

		if err = os.Chown(pathToDirectoryWithoutReadAccess, 0, 0); err != nil {
			t.Fatalf("failed to chown directory to root: %s", err)
		}
		if err = os.Chmod(pathToDirectoryWithoutReadAccess, 0444); err != nil {
			t.Fatalf("failed to chmod directory to 755: %s", err)
		}
		if err = os.Chmod(pathToFileInDirectoryWithoutReadAccess, 0700); err != nil {
			t.Fatalf("failed to chmod file to 444: %s", err)
		}

		buildCmd := exec.Command("su", "unprivilegeduser", "-c", fmt.Sprintf("%s build -t %s .", dockerBinary, name))
		buildCmd.Dir = ctx.Dir
		out, _, err := runCommandWithOutput(buildCmd)
		if err == nil {
			t.Fatalf("build should have failed: %s %s", err, out)
		}

		// check if we've detected the failure before we started building
		if !strings.Contains(out, "can't stat") {
			t.Fatalf("output should've contained the string: can't access %s", out)
		}

		if !strings.Contains(out, "Error checking context is accessible") {
			t.Fatalf("output should've contained the string: Error checking context is accessible")
		}

	}
	{
		name := "testlinksok"
		defer deleteImages(name)
		ctx, err := fakeContext("FROM scratch\nADD . /foo/", nil)
		if err != nil {
			t.Fatal(err)
		}
		defer ctx.Close()
		if err := os.Symlink(filepath.Join(ctx.Dir, "g"), "../../../../../../../../../../../../../../../../../../../azA"); err != nil {
			t.Fatal(err)
		}
		// This is used to ensure we don't follow links when checking if everything in the context is accessible
		// This test doesn't require that we run commands as an unprivileged user
		if _, err := buildImageFromContext(name, ctx, true); err != nil {
			t.Fatal(err)
		}
	}
	{
		name := "testbuildignoredinaccessible"
		defer deleteImages(name)
		ctx, err := fakeContext("FROM scratch\nADD . /foo/",
			map[string]string{
				"directoryWeCantStat/bar": "foo",
				".dockerignore":           "directoryWeCantStat",
			})
		if err != nil {
			t.Fatal(err)
		}
		defer ctx.Close()
		// This is used to ensure we don't try to add inaccessible files when they are ignored by a .dockerignore pattern
		pathToDirectoryWithoutReadAccess := filepath.Join(ctx.Dir, "directoryWeCantStat")
		pathToFileInDirectoryWithoutReadAccess := filepath.Join(pathToDirectoryWithoutReadAccess, "bar")
		if err = os.Chown(pathToDirectoryWithoutReadAccess, 0, 0); err != nil {
			t.Fatalf("failed to chown directory to root: %s", err)
		}
		if err = os.Chmod(pathToDirectoryWithoutReadAccess, 0444); err != nil {
			t.Fatalf("failed to chmod directory to 755: %s", err)
		}
		if err = os.Chmod(pathToFileInDirectoryWithoutReadAccess, 0700); err != nil {
			t.Fatalf("failed to chmod file to 444: %s", err)
		}

		buildCmd := exec.Command("su", "unprivilegeduser", "-c", fmt.Sprintf("%s build -t %s .", dockerBinary, name))
		buildCmd.Dir = ctx.Dir
		if out, _, err := runCommandWithOutput(buildCmd); err != nil {
			t.Fatalf("build should have worked: %s %s", err, out)
		}

	}
	logDone("build - ADD from context with inaccessible files must fail")
	logDone("build - ADD from context with accessible links must work")
	logDone("build - ADD from context with ignored inaccessible files must work")
}

func TestBuildForceRm(t *testing.T) {
	containerCountBefore, err := getContainerCount()
	if err != nil {
		t.Fatalf("failed to get the container count: %s", err)
	}
	name := "testbuildforcerm"
	defer deleteImages(name)
	ctx, err := fakeContext("FROM scratch\nRUN true\nRUN thiswillfail", nil)
	if err != nil {
		t.Fatal(err)
	}
	defer ctx.Close()

	buildCmd := exec.Command(dockerBinary, "build", "-t", name, "--force-rm", ".")
	buildCmd.Dir = ctx.Dir
	if out, _, err := runCommandWithOutput(buildCmd); err == nil {
		t.Fatal("failed to build the image: %s, %v", out, err)
	}

	containerCountAfter, err := getContainerCount()
	if err != nil {
		t.Fatalf("failed to get the container count: %s", err)
	}

	if containerCountBefore != containerCountAfter {
		t.Fatalf("--force-rm shouldn't have left containers behind")
	}

	logDone("build - ensure --force-rm doesn't leave containers behind")
}

func TestBuildRm(t *testing.T) {
	name := "testbuildrm"
	defer deleteImages(name)
	ctx, err := fakeContext("FROM scratch\nADD foo /\nADD foo /", map[string]string{"foo": "bar"})
	if err != nil {
		t.Fatal(err)
	}
	defer ctx.Close()
	{
		containerCountBefore, err := getContainerCount()
		if err != nil {
			t.Fatalf("failed to get the container count: %s", err)
		}

		out, _, err := dockerCmdInDir(t, ctx.Dir, "build", "--rm", "-t", name, ".")

		if err != nil {
			t.Fatal("failed to build the image", out)
		}

		containerCountAfter, err := getContainerCount()
		if err != nil {
			t.Fatalf("failed to get the container count: %s", err)
		}

		if containerCountBefore != containerCountAfter {
			t.Fatalf("-rm shouldn't have left containers behind")
		}
		deleteImages(name)
	}

	{
		containerCountBefore, err := getContainerCount()
		if err != nil {
			t.Fatalf("failed to get the container count: %s", err)
		}

		out, _, err := dockerCmdInDir(t, ctx.Dir, "build", "-t", name, ".")

		if err != nil {
			t.Fatal("failed to build the image", out)
		}

		containerCountAfter, err := getContainerCount()
		if err != nil {
			t.Fatalf("failed to get the container count: %s", err)
		}

		if containerCountBefore != containerCountAfter {
			t.Fatalf("--rm shouldn't have left containers behind")
		}
		deleteImages(name)
	}

	{
		containerCountBefore, err := getContainerCount()
		if err != nil {
			t.Fatalf("failed to get the container count: %s", err)
		}

		out, _, err := dockerCmdInDir(t, ctx.Dir, "build", "--rm=false", "-t", name, ".")

		if err != nil {
			t.Fatal("failed to build the image", out)
		}

		containerCountAfter, err := getContainerCount()
		if err != nil {
			t.Fatalf("failed to get the container count: %s", err)
		}

		if containerCountBefore == containerCountAfter {
			t.Fatalf("--rm=false should have left containers behind")
		}
		deleteAllContainers()
		deleteImages(name)

	}

	logDone("build - ensure --rm doesn't leave containers behind and that --rm=true is the default")
	logDone("build - ensure --rm=false overrides the default")
}

func TestBuildWithVolumes(t *testing.T) {
	var (
		result   map[string]map[string]struct{}
		name     = "testbuildvolumes"
		emptyMap = make(map[string]struct{})
		expected = map[string]map[string]struct{}{
			"/test1":  emptyMap,
			"/test2":  emptyMap,
			"/test3":  emptyMap,
			"/test4":  emptyMap,
			"/test5":  emptyMap,
			"/test6":  emptyMap,
			"[/test7": emptyMap,
			"/test8]": emptyMap,
		}
	)
	defer deleteImages(name)
	_, err := buildImage(name,
		`FROM scratch
		VOLUME /test1
		VOLUME /test2
    VOLUME /test3 /test4
    VOLUME ["/test5", "/test6"]
    VOLUME [/test7 /test8]
    `,
		true)
	if err != nil {
		t.Fatal(err)
	}
	res, err := inspectFieldJSON(name, "Config.Volumes")
	if err != nil {
		t.Fatal(err)
	}

	err = unmarshalJSON([]byte(res), &result)
	if err != nil {
		t.Fatal(err)
	}

	equal := deepEqual(&expected, &result)

	if !equal {
		t.Fatalf("Volumes %s, expected %s", result, expected)
	}

	logDone("build - with volumes")
}

func TestBuildMaintainer(t *testing.T) {
	name := "testbuildmaintainer"
	expected := "dockerio"
	defer deleteImages(name)
	_, err := buildImage(name,
		`FROM scratch
        MAINTAINER dockerio`,
		true)
	if err != nil {
		t.Fatal(err)
	}
	res, err := inspectField(name, "Author")
	if err != nil {
		t.Fatal(err)
	}
	if res != expected {
		t.Fatalf("Maintainer %s, expected %s", res, expected)
	}
	logDone("build - maintainer")
}

func TestBuildUser(t *testing.T) {
	name := "testbuilduser"
	expected := "dockerio"
	defer deleteImages(name)
	_, err := buildImage(name,
		`FROM busybox
		RUN echo 'dockerio:x:1001:1001::/bin:/bin/false' >> /etc/passwd
		USER dockerio
		RUN [ $(whoami) = 'dockerio' ]`,
		true)
	if err != nil {
		t.Fatal(err)
	}
	res, err := inspectField(name, "Config.User")
	if err != nil {
		t.Fatal(err)
	}
	if res != expected {
		t.Fatalf("User %s, expected %s", res, expected)
	}
	logDone("build - user")
}

func TestBuildRelativeWorkdir(t *testing.T) {
	name := "testbuildrelativeworkdir"
	expected := "/test2/test3"
	defer deleteImages(name)
	_, err := buildImage(name,
		`FROM busybox
		RUN [ "$PWD" = '/' ]
		WORKDIR test1
		RUN [ "$PWD" = '/test1' ]
		WORKDIR /test2
		RUN [ "$PWD" = '/test2' ]
		WORKDIR test3
		RUN [ "$PWD" = '/test2/test3' ]`,
		true)
	if err != nil {
		t.Fatal(err)
	}
	res, err := inspectField(name, "Config.WorkingDir")
	if err != nil {
		t.Fatal(err)
	}
	if res != expected {
		t.Fatalf("Workdir %s, expected %s", res, expected)
	}
	logDone("build - relative workdir")
}

func TestBuildWorkdirWithEnvVariables(t *testing.T) {
	name := "testbuildworkdirwithenvvariables"
	expected := "/test1/test2/$MISSING_VAR"
	defer deleteImages(name)
	_, err := buildImage(name,
		`FROM busybox
		ENV DIRPATH /test1
		ENV SUBDIRNAME test2
		WORKDIR $DIRPATH
		WORKDIR $SUBDIRNAME/$MISSING_VAR`,
		true)
	if err != nil {
		t.Fatal(err)
	}
	res, err := inspectField(name, "Config.WorkingDir")
	if err != nil {
		t.Fatal(err)
	}
	if res != expected {
		t.Fatalf("Workdir %s, expected %s", res, expected)
	}
	logDone("build - workdir with env variables")
}

func TestBuildEnv(t *testing.T) {
	name := "testbuildenv"
	expected := "[PATH=/test:/usr/local/sbin:/usr/local/bin:/usr/sbin:/usr/bin:/sbin:/bin PORT=2375]"
	defer deleteImages(name)
	_, err := buildImage(name,
		`FROM busybox
		ENV PATH /test:$PATH
        ENV PORT 2375
		RUN [ $(env | grep PORT) = 'PORT=2375' ]`,
		true)
	if err != nil {
		t.Fatal(err)
	}
	res, err := inspectField(name, "Config.Env")
	if err != nil {
		t.Fatal(err)
	}
	if res != expected {
		t.Fatalf("Env %s, expected %s", res, expected)
	}
	logDone("build - env")
}

func TestBuildContextCleanup(t *testing.T) {
	name := "testbuildcontextcleanup"
	defer deleteImages(name)
	entries, err := ioutil.ReadDir("/var/lib/docker/tmp")
	if err != nil {
		t.Fatalf("failed to list contents of tmp dir: %s", err)
	}
	_, err = buildImage(name,
		`FROM scratch
        ENTRYPOINT ["/bin/echo"]`,
		true)
	if err != nil {
		t.Fatal(err)
	}
	entriesFinal, err := ioutil.ReadDir("/var/lib/docker/tmp")
	if err != nil {
		t.Fatalf("failed to list contents of tmp dir: %s", err)
	}
	if err = compareDirectoryEntries(entries, entriesFinal); err != nil {
		t.Fatalf("context should have been deleted, but wasn't")
	}

	logDone("build - verify context cleanup works properly")
}

func TestBuildContextCleanupFailedBuild(t *testing.T) {
	name := "testbuildcontextcleanup"
	defer deleteImages(name)
	entries, err := ioutil.ReadDir("/var/lib/docker/tmp")
	if err != nil {
		t.Fatalf("failed to list contents of tmp dir: %s", err)
	}
	_, err = buildImage(name,
		`FROM scratch
	RUN /non/existing/command`,
		true)
	if err == nil {
		t.Fatalf("expected build to fail, but it didn't")
	}
	entriesFinal, err := ioutil.ReadDir("/var/lib/docker/tmp")
	if err != nil {
		t.Fatalf("failed to list contents of tmp dir: %s", err)
	}
	if err = compareDirectoryEntries(entries, entriesFinal); err != nil {
		t.Fatalf("context should have been deleted, but wasn't")
	}

	logDone("build - verify context cleanup works properly after a failed build")
}

func TestBuildCmd(t *testing.T) {
	name := "testbuildcmd"
	expected := "[/bin/echo Hello World]"
	defer deleteImages(name)
	_, err := buildImage(name,
		`FROM scratch
        CMD ["/bin/echo", "Hello World"]`,
		true)
	if err != nil {
		t.Fatal(err)
	}
	res, err := inspectField(name, "Config.Cmd")
	if err != nil {
		t.Fatal(err)
	}
	if res != expected {
		t.Fatalf("Cmd %s, expected %s", res, expected)
	}
	logDone("build - cmd")
}

func TestBuildExpose(t *testing.T) {
	name := "testbuildexpose"
	expected := "map[2375/tcp:map[]]"
	defer deleteImages(name)
	_, err := buildImage(name,
		`FROM scratch
        EXPOSE 2375`,
		true)
	if err != nil {
		t.Fatal(err)
	}
	res, err := inspectField(name, "Config.ExposedPorts")
	if err != nil {
		t.Fatal(err)
	}
	if res != expected {
		t.Fatalf("Exposed ports %s, expected %s", res, expected)
	}
	logDone("build - expose")
}

func TestBuildEmptyEntrypointInheritance(t *testing.T) {
	name := "testbuildentrypointinheritance"
	name2 := "testbuildentrypointinheritance2"
	defer deleteImages(name, name2)

	_, err := buildImage(name,
		`FROM busybox
        ENTRYPOINT ["/bin/echo"]`,
		true)
	if err != nil {
		t.Fatal(err)
	}
	res, err := inspectField(name, "Config.Entrypoint")
	if err != nil {
		t.Fatal(err)
	}

	expected := "[/bin/echo]"
	if res != expected {
		t.Fatalf("Entrypoint %s, expected %s", res, expected)
	}

	_, err = buildImage(name2,
		fmt.Sprintf(`FROM %s
        ENTRYPOINT []`, name),
		true)
	if err != nil {
		t.Fatal(err)
	}
	res, err = inspectField(name2, "Config.Entrypoint")
	if err != nil {
		t.Fatal(err)
	}

	expected = "[]"

	if res != expected {
		t.Fatalf("Entrypoint %s, expected %s", res, expected)
	}

	logDone("build - empty entrypoint inheritance")
}

func TestBuildEmptyEntrypoint(t *testing.T) {
	name := "testbuildentrypoint"
	defer deleteImages(name)
	expected := "[]"

	_, err := buildImage(name,
		`FROM busybox
        ENTRYPOINT []`,
		true)
	if err != nil {
		t.Fatal(err)
	}
	res, err := inspectField(name, "Config.Entrypoint")
	if err != nil {
		t.Fatal(err)
	}
	if res != expected {
		t.Fatalf("Entrypoint %s, expected %s", res, expected)
	}

	logDone("build - empty entrypoint")
}

func TestBuildEntrypoint(t *testing.T) {
	name := "testbuildentrypoint"
	expected := "[/bin/echo]"
	defer deleteImages(name)
	_, err := buildImage(name,
		`FROM scratch
        ENTRYPOINT ["/bin/echo"]`,
		true)
	if err != nil {
		t.Fatal(err)
	}
	res, err := inspectField(name, "Config.Entrypoint")
	if err != nil {
		t.Fatal(err)
	}
	if res != expected {
		t.Fatalf("Entrypoint %s, expected %s", res, expected)
	}

	logDone("build - entrypoint")
}

// #6445 ensure ONBUILD triggers aren't committed to grandchildren
func TestBuildOnBuildLimitedInheritence(t *testing.T) {
	var (
		out2, out3 string
	)
	{
		name1 := "testonbuildtrigger1"
		dockerfile1 := `
		FROM busybox
		RUN echo "GRANDPARENT"
		ONBUILD RUN echo "ONBUILD PARENT"
		`
		ctx, err := fakeContext(dockerfile1, nil)
		if err != nil {
			t.Fatal(err)
		}

		out1, _, err := dockerCmdInDir(t, ctx.Dir, "build", "-t", name1, ".")
		if err != nil {
			t.Fatalf("build failed to complete: %s, %v", out1, err)
		}
		defer deleteImages(name1)
	}
	{
		name2 := "testonbuildtrigger2"
		dockerfile2 := `
		FROM testonbuildtrigger1
		`
		ctx, err := fakeContext(dockerfile2, nil)
		if err != nil {
			t.Fatal(err)
		}

		out2, _, err = dockerCmdInDir(t, ctx.Dir, "build", "-t", name2, ".")
		if err != nil {
			t.Fatalf("build failed to complete: %s, %v", out2, err)
		}
		defer deleteImages(name2)
	}
	{
		name3 := "testonbuildtrigger3"
		dockerfile3 := `
		FROM testonbuildtrigger2
		`
		ctx, err := fakeContext(dockerfile3, nil)
		if err != nil {
			t.Fatal(err)
		}

		out3, _, err = dockerCmdInDir(t, ctx.Dir, "build", "-t", name3, ".")
		if err != nil {
			t.Fatalf("build failed to complete: %s, %v", out3, err)
		}

		defer deleteImages(name3)
	}

	// ONBUILD should be run in second build.
	if !strings.Contains(out2, "ONBUILD PARENT") {
		t.Fatalf("ONBUILD instruction did not run in child of ONBUILD parent")
	}

	// ONBUILD should *not* be run in third build.
	if strings.Contains(out3, "ONBUILD PARENT") {
		t.Fatalf("ONBUILD instruction ran in grandchild of ONBUILD parent")
	}

	logDone("build - onbuild")
}

func TestBuildWithCache(t *testing.T) {
	name := "testbuildwithcache"
	defer deleteImages(name)
	id1, err := buildImage(name,
		`FROM scratch
		MAINTAINER dockerio
		EXPOSE 5432
        ENTRYPOINT ["/bin/echo"]`,
		true)
	if err != nil {
		t.Fatal(err)
	}
	id2, err := buildImage(name,
		`FROM scratch
		MAINTAINER dockerio
		EXPOSE 5432
        ENTRYPOINT ["/bin/echo"]`,
		true)
	if err != nil {
		t.Fatal(err)
	}
	if id1 != id2 {
		t.Fatal("The cache should have been used but hasn't.")
	}
	logDone("build - with cache")
}

func TestBuildWithoutCache(t *testing.T) {
	name := "testbuildwithoutcache"
	defer deleteImages(name)
	id1, err := buildImage(name,
		`FROM scratch
		MAINTAINER dockerio
		EXPOSE 5432
        ENTRYPOINT ["/bin/echo"]`,
		true)
	if err != nil {
		t.Fatal(err)
	}
	id2, err := buildImage(name,
		`FROM scratch
		MAINTAINER dockerio
		EXPOSE 5432
        ENTRYPOINT ["/bin/echo"]`,
		false)
	if err != nil {
		t.Fatal(err)
	}
	if id1 == id2 {
		t.Fatal("The cache should have been invalided but hasn't.")
	}
	logDone("build - without cache")
}

func TestBuildADDLocalFileWithCache(t *testing.T) {
	name := "testbuildaddlocalfilewithcache"
	defer deleteImages(name)
	dockerfile := `
		FROM busybox
        MAINTAINER dockerio
        ADD foo /usr/lib/bla/bar
		RUN [ "$(cat /usr/lib/bla/bar)" = "hello" ]`
	ctx, err := fakeContext(dockerfile, map[string]string{
		"foo": "hello",
	})
	defer ctx.Close()
	if err != nil {
		t.Fatal(err)
	}
	id1, err := buildImageFromContext(name, ctx, true)
	if err != nil {
		t.Fatal(err)
	}
	id2, err := buildImageFromContext(name, ctx, true)
	if err != nil {
		t.Fatal(err)
	}
	if id1 != id2 {
		t.Fatal("The cache should have been used but hasn't.")
	}
	logDone("build - add local file with cache")
}

func TestBuildADDMultipleLocalFileWithCache(t *testing.T) {
	name := "testbuildaddmultiplelocalfilewithcache"
	defer deleteImages(name)
	dockerfile := `
		FROM busybox
        MAINTAINER dockerio
        ADD foo Dockerfile /usr/lib/bla/
		RUN [ "$(cat /usr/lib/bla/foo)" = "hello" ]`
	ctx, err := fakeContext(dockerfile, map[string]string{
		"foo": "hello",
	})
	defer ctx.Close()
	if err != nil {
		t.Fatal(err)
	}
	id1, err := buildImageFromContext(name, ctx, true)
	if err != nil {
		t.Fatal(err)
	}
	id2, err := buildImageFromContext(name, ctx, true)
	if err != nil {
		t.Fatal(err)
	}
	if id1 != id2 {
		t.Fatal("The cache should have been used but hasn't.")
	}
	logDone("build - add multiple local files with cache")
}

func TestBuildADDLocalFileWithoutCache(t *testing.T) {
	name := "testbuildaddlocalfilewithoutcache"
	defer deleteImages(name)
	dockerfile := `
		FROM busybox
        MAINTAINER dockerio
        ADD foo /usr/lib/bla/bar
		RUN [ "$(cat /usr/lib/bla/bar)" = "hello" ]`
	ctx, err := fakeContext(dockerfile, map[string]string{
		"foo": "hello",
	})
	defer ctx.Close()
	if err != nil {
		t.Fatal(err)
	}
	id1, err := buildImageFromContext(name, ctx, true)
	if err != nil {
		t.Fatal(err)
	}
	id2, err := buildImageFromContext(name, ctx, false)
	if err != nil {
		t.Fatal(err)
	}
	if id1 == id2 {
		t.Fatal("The cache should have been invalided but hasn't.")
	}
	logDone("build - add local file without cache")
}

func TestBuildCopyDirButNotFile(t *testing.T) {
	name := "testbuildcopydirbutnotfile"
	defer deleteImages(name)
	dockerfile := `
        FROM scratch
        COPY dir /tmp/`
	ctx, err := fakeContext(dockerfile, map[string]string{
		"dir/foo": "hello",
	})
	defer ctx.Close()
	if err != nil {
		t.Fatal(err)
	}
	id1, err := buildImageFromContext(name, ctx, true)
	if err != nil {
		t.Fatal(err)
	}
	// Check that adding file with similar name doesn't mess with cache
	if err := ctx.Add("dir_file", "hello2"); err != nil {
		t.Fatal(err)
	}
	id2, err := buildImageFromContext(name, ctx, true)
	if err != nil {
		t.Fatal(err)
	}
	if id1 != id2 {
		t.Fatal("The cache should have been used but wasn't")
	}
	logDone("build - add current directory but not file")
}

func TestBuildADDCurrentDirWithCache(t *testing.T) {
	name := "testbuildaddcurrentdirwithcache"
	defer deleteImages(name)
	dockerfile := `
        FROM scratch
        MAINTAINER dockerio
        ADD . /usr/lib/bla`
	ctx, err := fakeContext(dockerfile, map[string]string{
		"foo": "hello",
	})
	defer ctx.Close()
	if err != nil {
		t.Fatal(err)
	}
	id1, err := buildImageFromContext(name, ctx, true)
	if err != nil {
		t.Fatal(err)
	}
	// Check that adding file invalidate cache of "ADD ."
	if err := ctx.Add("bar", "hello2"); err != nil {
		t.Fatal(err)
	}
	id2, err := buildImageFromContext(name, ctx, true)
	if err != nil {
		t.Fatal(err)
	}
	if id1 == id2 {
		t.Fatal("The cache should have been invalided but hasn't.")
	}
	// Check that changing file invalidate cache of "ADD ."
	if err := ctx.Add("foo", "hello1"); err != nil {
		t.Fatal(err)
	}
	id3, err := buildImageFromContext(name, ctx, true)
	if err != nil {
		t.Fatal(err)
	}
	if id2 == id3 {
		t.Fatal("The cache should have been invalided but hasn't.")
	}
	// Check that changing file to same content invalidate cache of "ADD ."
	time.Sleep(1 * time.Second) // wait second because of mtime precision
	if err := ctx.Add("foo", "hello1"); err != nil {
		t.Fatal(err)
	}
	id4, err := buildImageFromContext(name, ctx, true)
	if err != nil {
		t.Fatal(err)
	}
	if id3 == id4 {
		t.Fatal("The cache should have been invalided but hasn't.")
	}
	id5, err := buildImageFromContext(name, ctx, true)
	if err != nil {
		t.Fatal(err)
	}
	if id4 != id5 {
		t.Fatal("The cache should have been used but hasn't.")
	}
	logDone("build - add current directory with cache")
}

func TestBuildADDCurrentDirWithoutCache(t *testing.T) {
	name := "testbuildaddcurrentdirwithoutcache"
	defer deleteImages(name)
	dockerfile := `
        FROM scratch
        MAINTAINER dockerio
        ADD . /usr/lib/bla`
	ctx, err := fakeContext(dockerfile, map[string]string{
		"foo": "hello",
	})
	defer ctx.Close()
	if err != nil {
		t.Fatal(err)
	}
	id1, err := buildImageFromContext(name, ctx, true)
	if err != nil {
		t.Fatal(err)
	}
	id2, err := buildImageFromContext(name, ctx, false)
	if err != nil {
		t.Fatal(err)
	}
	if id1 == id2 {
		t.Fatal("The cache should have been invalided but hasn't.")
	}
	logDone("build - add current directory without cache")
}

func TestBuildADDRemoteFileWithCache(t *testing.T) {
	name := "testbuildaddremotefilewithcache"
	defer deleteImages(name)
	server, err := fakeStorage(map[string]string{
		"baz": "hello",
	})
	if err != nil {
		t.Fatal(err)
	}
	defer server.Close()
	id1, err := buildImage(name,
		fmt.Sprintf(`FROM scratch
        MAINTAINER dockerio
        ADD %s/baz /usr/lib/baz/quux`, server.URL),
		true)
	if err != nil {
		t.Fatal(err)
	}
	id2, err := buildImage(name,
		fmt.Sprintf(`FROM scratch
        MAINTAINER dockerio
        ADD %s/baz /usr/lib/baz/quux`, server.URL),
		true)
	if err != nil {
		t.Fatal(err)
	}
	if id1 != id2 {
		t.Fatal("The cache should have been used but hasn't.")
	}
	logDone("build - add remote file with cache")
}

func TestBuildADDRemoteFileWithoutCache(t *testing.T) {
	name := "testbuildaddremotefilewithoutcache"
	defer deleteImages(name)
	server, err := fakeStorage(map[string]string{
		"baz": "hello",
	})
	if err != nil {
		t.Fatal(err)
	}
	defer server.Close()
	id1, err := buildImage(name,
		fmt.Sprintf(`FROM scratch
        MAINTAINER dockerio
        ADD %s/baz /usr/lib/baz/quux`, server.URL),
		true)
	if err != nil {
		t.Fatal(err)
	}
	id2, err := buildImage(name,
		fmt.Sprintf(`FROM scratch
        MAINTAINER dockerio
        ADD %s/baz /usr/lib/baz/quux`, server.URL),
		false)
	if err != nil {
		t.Fatal(err)
	}
	if id1 == id2 {
		t.Fatal("The cache should have been invalided but hasn't.")
	}
	logDone("build - add remote file without cache")
}

func TestBuildADDLocalAndRemoteFilesWithCache(t *testing.T) {
	name := "testbuildaddlocalandremotefilewithcache"
	defer deleteImages(name)
	server, err := fakeStorage(map[string]string{
		"baz": "hello",
	})
	if err != nil {
		t.Fatal(err)
	}
	defer server.Close()
	ctx, err := fakeContext(fmt.Sprintf(`FROM scratch
        MAINTAINER dockerio
        ADD foo /usr/lib/bla/bar
        ADD %s/baz /usr/lib/baz/quux`, server.URL),
		map[string]string{
			"foo": "hello world",
		})
	if err != nil {
		t.Fatal(err)
	}
	defer ctx.Close()
	id1, err := buildImageFromContext(name, ctx, true)
	if err != nil {
		t.Fatal(err)
	}
	id2, err := buildImageFromContext(name, ctx, true)
	if err != nil {
		t.Fatal(err)
	}
	if id1 != id2 {
		t.Fatal("The cache should have been used but hasn't.")
	}
	logDone("build - add local and remote file with cache")
}

func testContextTar(t *testing.T, compression archive.Compression) {
	ctx, err := fakeContext(
		`FROM busybox
ADD foo /foo
CMD ["cat", "/foo"]`,
		map[string]string{
			"foo": "bar",
		},
	)
	defer ctx.Close()
	if err != nil {
		t.Fatal(err)
	}
	context, err := archive.Tar(ctx.Dir, compression)
	if err != nil {
		t.Fatalf("failed to build context tar: %v", err)
	}
	name := "contexttar"
	buildCmd := exec.Command(dockerBinary, "build", "-t", name, "-")
	defer deleteImages(name)
	buildCmd.Stdin = context

	if out, _, err := runCommandWithOutput(buildCmd); err != nil {
		t.Fatalf("build failed to complete: %v %v", out, err)
	}
	logDone(fmt.Sprintf("build - build an image with a context tar, compression: %v", compression))
}

func TestBuildContextTarGzip(t *testing.T) {
	testContextTar(t, archive.Gzip)
}

func TestBuildContextTarNoCompression(t *testing.T) {
	testContextTar(t, archive.Uncompressed)
}

func TestBuildNoContext(t *testing.T) {
	buildCmd := exec.Command(dockerBinary, "build", "-t", "nocontext", "-")
	buildCmd.Stdin = strings.NewReader("FROM busybox\nCMD echo ok\n")

	if out, _, err := runCommandWithOutput(buildCmd); err != nil {
		t.Fatalf("build failed to complete: %v %v", out, err)
	}

	if out, _, err := cmd(t, "run", "nocontext"); out != "ok\n" || err != nil {
		t.Fatalf("run produced invalid output: %q, expected %q", out, "ok")
	}

	deleteImages("nocontext")
	logDone("build - build an image with no context")
}

// TODO: TestCaching
func TestBuildADDLocalAndRemoteFilesWithoutCache(t *testing.T) {
	name := "testbuildaddlocalandremotefilewithoutcache"
	defer deleteImages(name)
	server, err := fakeStorage(map[string]string{
		"baz": "hello",
	})
	if err != nil {
		t.Fatal(err)
	}
	defer server.Close()
	ctx, err := fakeContext(fmt.Sprintf(`FROM scratch
        MAINTAINER dockerio
        ADD foo /usr/lib/bla/bar
        ADD %s/baz /usr/lib/baz/quux`, server.URL),
		map[string]string{
			"foo": "hello world",
		})
	if err != nil {
		t.Fatal(err)
	}
	defer ctx.Close()
	id1, err := buildImageFromContext(name, ctx, true)
	if err != nil {
		t.Fatal(err)
	}
	id2, err := buildImageFromContext(name, ctx, false)
	if err != nil {
		t.Fatal(err)
	}
	if id1 == id2 {
		t.Fatal("The cache should have been invalided but hasn't.")
	}
	logDone("build - add local and remote file without cache")
}

func TestBuildWithVolumeOwnership(t *testing.T) {
	name := "testbuildimg"
	defer deleteImages(name)

	_, err := buildImage(name,
		`FROM busybox:latest
        RUN mkdir /test && chown daemon:daemon /test && chmod 0600 /test
        VOLUME /test`,
		true)

	if err != nil {
		t.Fatal(err)
	}

	cmd := exec.Command(dockerBinary, "run", "--rm", "testbuildimg", "ls", "-la", "/test")
	out, _, err := runCommandWithOutput(cmd)
	if err != nil {
		t.Fatal(out, err)
	}

	if expected := "drw-------"; !strings.Contains(out, expected) {
		t.Fatalf("expected %s received %s", expected, out)
	}

	if expected := "daemon   daemon"; !strings.Contains(out, expected) {
		t.Fatalf("expected %s received %s", expected, out)
	}

	logDone("build - volume ownership")
}

// testing #1405 - config.Cmd does not get cleaned up if
// utilizing cache
func TestBuildEntrypointRunCleanup(t *testing.T) {
	name := "testbuildcmdcleanup"
	defer deleteImages(name)
	if _, err := buildImage(name,
		`FROM busybox
        RUN echo "hello"`,
		true); err != nil {
		t.Fatal(err)
	}

	ctx, err := fakeContext(`FROM busybox
        RUN echo "hello"
        ADD foo /foo
        ENTRYPOINT ["/bin/echo"]`,
		map[string]string{
			"foo": "hello",
		})
	defer ctx.Close()
	if err != nil {
		t.Fatal(err)
	}
	if _, err := buildImageFromContext(name, ctx, true); err != nil {
		t.Fatal(err)
	}
	res, err := inspectField(name, "Config.Cmd")
	if err != nil {
		t.Fatal(err)
	}
	// Cmd must be cleaned up
	if expected := "<no value>"; res != expected {
		t.Fatalf("Cmd %s, expected %s", res, expected)
	}
	logDone("build - cleanup cmd after RUN")
}

func TestBuildForbiddenContextPath(t *testing.T) {
	name := "testbuildforbidpath"
	defer deleteImages(name)
	ctx, err := fakeContext(`FROM scratch
        ADD ../../ test/
        `,
		map[string]string{
			"test.txt":  "test1",
			"other.txt": "other",
		})
	defer ctx.Close()
	if err != nil {
		t.Fatal(err)
	}

	expected := "Forbidden path outside the build context: ../../ "
	if _, err := buildImageFromContext(name, ctx, true); err == nil || !strings.Contains(err.Error(), expected) {
		t.Fatalf("Wrong error: (should contain \"%s\") got:\n%v", expected, err)
	}

	logDone("build - forbidden context path")
}

func TestBuildADDFileNotFound(t *testing.T) {
	name := "testbuildaddnotfound"
	defer deleteImages(name)
	ctx, err := fakeContext(`FROM scratch
        ADD foo /usr/local/bar`,
		map[string]string{"bar": "hello"})
	defer ctx.Close()
	if err != nil {
		t.Fatal(err)
	}
	if _, err := buildImageFromContext(name, ctx, true); err != nil {
		if !strings.Contains(err.Error(), "foo: no such file or directory") {
			t.Fatalf("Wrong error %v, must be about missing foo file or directory", err)
		}
	} else {
		t.Fatal("Error must not be nil")
	}
	logDone("build - add file not found")
}

func TestBuildInheritance(t *testing.T) {
	name := "testbuildinheritance"
	defer deleteImages(name)

	_, err := buildImage(name,
		`FROM scratch
		EXPOSE 2375`,
		true)
	if err != nil {
		t.Fatal(err)
	}
	ports1, err := inspectField(name, "Config.ExposedPorts")
	if err != nil {
		t.Fatal(err)
	}

	_, err = buildImage(name,
		fmt.Sprintf(`FROM %s
		ENTRYPOINT ["/bin/echo"]`, name),
		true)
	if err != nil {
		t.Fatal(err)
	}

	res, err := inspectField(name, "Config.Entrypoint")
	if err != nil {
		t.Fatal(err)
	}
	if expected := "[/bin/echo]"; res != expected {
		t.Fatalf("Entrypoint %s, expected %s", res, expected)
	}
	ports2, err := inspectField(name, "Config.ExposedPorts")
	if err != nil {
		t.Fatal(err)
	}
	if ports1 != ports2 {
		t.Fatalf("Ports must be same: %s != %s", ports1, ports2)
	}
	logDone("build - inheritance")
}

func TestBuildFails(t *testing.T) {
	name := "testbuildfails"
	defer deleteImages(name)
	_, err := buildImage(name,
		`FROM busybox
		RUN sh -c "exit 23"`,
		true)
	if err != nil {
		if !strings.Contains(err.Error(), "returned a non-zero code: 23") {
			t.Fatalf("Wrong error %v, must be about non-zero code 23", err)
		}
	} else {
		t.Fatal("Error must not be nil")
	}
	logDone("build - fails")
}

func TestBuildFailsDockerfileEmpty(t *testing.T) {
	name := "testbuildfails"
	defer deleteImages(name)
	_, err := buildImage(name, ``, true)
	if err != nil {
		if !strings.Contains(err.Error(), "Dockerfile cannot be empty") {
			t.Fatalf("Wrong error %v, must be about empty Dockerfile", err)
		}
	} else {
		t.Fatal("Error must not be nil")
	}
	logDone("build - fails with empty dockerfile")
}

func TestBuildOnBuild(t *testing.T) {
	name := "testbuildonbuild"
	defer deleteImages(name)
	_, err := buildImage(name,
		`FROM busybox
		ONBUILD RUN touch foobar`,
		true)
	if err != nil {
		t.Fatal(err)
	}
	_, err = buildImage(name,
		fmt.Sprintf(`FROM %s
		RUN [ -f foobar ]`, name),
		true)
	if err != nil {
		t.Fatal(err)
	}
	logDone("build - onbuild")
}

func TestBuildOnBuildForbiddenChained(t *testing.T) {
	name := "testbuildonbuildforbiddenchained"
	defer deleteImages(name)
	_, err := buildImage(name,
		`FROM busybox
		ONBUILD ONBUILD RUN touch foobar`,
		true)
	if err != nil {
		if !strings.Contains(err.Error(), "Chaining ONBUILD via `ONBUILD ONBUILD` isn't allowed") {
			t.Fatalf("Wrong error %v, must be about chaining ONBUILD", err)
		}
	} else {
		t.Fatal("Error must not be nil")
	}
	logDone("build - onbuild forbidden chained")
}

func TestBuildOnBuildForbiddenFrom(t *testing.T) {
	name := "testbuildonbuildforbiddenfrom"
	defer deleteImages(name)
	_, err := buildImage(name,
		`FROM busybox
		ONBUILD FROM scratch`,
		true)
	if err != nil {
		if !strings.Contains(err.Error(), "FROM isn't allowed as an ONBUILD trigger") {
			t.Fatalf("Wrong error %v, must be about FROM forbidden", err)
		}
	} else {
		t.Fatal("Error must not be nil")
	}
	logDone("build - onbuild forbidden from")
}

func TestBuildOnBuildForbiddenMaintainer(t *testing.T) {
	name := "testbuildonbuildforbiddenmaintainer"
	defer deleteImages(name)
	_, err := buildImage(name,
		`FROM busybox
		ONBUILD MAINTAINER docker.io`,
		true)
	if err != nil {
		if !strings.Contains(err.Error(), "MAINTAINER isn't allowed as an ONBUILD trigger") {
			t.Fatalf("Wrong error %v, must be about MAINTAINER forbidden", err)
		}
	} else {
		t.Fatal("Error must not be nil")
	}
	logDone("build - onbuild forbidden maintainer")
}

// gh #2446
func TestBuildAddToSymlinkDest(t *testing.T) {
	name := "testbuildaddtosymlinkdest"
	defer deleteImages(name)
	ctx, err := fakeContext(`FROM busybox
        RUN mkdir /foo
        RUN ln -s /foo /bar
        ADD foo /bar/
        RUN [ -f /bar/foo ]
        RUN [ -f /foo/foo ]`,
		map[string]string{
			"foo": "hello",
		})
	if err != nil {
		t.Fatal(err)
	}
	defer ctx.Close()
	if _, err := buildImageFromContext(name, ctx, true); err != nil {
		t.Fatal(err)
	}
	logDone("build - add to symlink destination")
}

func TestBuildEscapeWhitespace(t *testing.T) {
	name := "testbuildescaping"
	defer deleteImages(name)

	_, err := buildImage(name, `
  FROM busybox
  MAINTAINER "Docker \
IO <io@\
docker.com>"
  `, true)

	res, err := inspectField(name, "Author")

	if err != nil {
		t.Fatal(err)
	}

	if res != "Docker IO <io@docker.com>" {
		t.Fatal("Parsed string did not match the escaped string")
	}

	logDone("build - validate escaping whitespace")
}

func TestBuildDockerignore(t *testing.T) {
	name := "testbuilddockerignore"
	defer deleteImages(name)
	dockerfile := `
        FROM busybox
        ADD . /bla
		RUN [[ -f /bla/src/x.go ]]
		RUN [[ -f /bla/Makefile ]]
		RUN [[ ! -e /bla/src/_vendor ]]
		RUN [[ ! -e /bla/.gitignore ]]
		RUN [[ ! -e /bla/README.md ]]
		RUN [[ ! -e /bla/.git ]]`
	ctx, err := fakeContext(dockerfile, map[string]string{
		"Makefile":         "all:",
		".git/HEAD":        "ref: foo",
		"src/x.go":         "package main",
		"src/_vendor/v.go": "package main",
		".gitignore":       "",
		"README.md":        "readme",
		".dockerignore":    ".git\npkg\n.gitignore\nsrc/_vendor\n*.md",
	})
	defer ctx.Close()
	if err != nil {
		t.Fatal(err)
	}
	if _, err := buildImageFromContext(name, ctx, true); err != nil {
		t.Fatal(err)
	}
	logDone("build - test .dockerignore")
}

func TestBuildDockerignoringDockerfile(t *testing.T) {
	name := "testbuilddockerignoredockerfile"
	defer deleteImages(name)
	dockerfile := `
        FROM scratch`
	ctx, err := fakeContext(dockerfile, map[string]string{
		"Dockerfile":    "FROM scratch",
		".dockerignore": "Dockerfile\n",
	})
	defer ctx.Close()
	if err != nil {
		t.Fatal(err)
	}
	if _, err = buildImageFromContext(name, ctx, true); err == nil {
		t.Fatalf("Didn't get expected error from ignoring Dockerfile")
	}
	logDone("build - test .dockerignore of Dockerfile")
}

func TestBuildDockerignoringWholeDir(t *testing.T) {
	name := "testbuilddockerignorewholedir"
	defer deleteImages(name)
	dockerfile := `
        FROM busybox
		COPY . /
		RUN [[ ! -e /.gitignore ]]
		RUN [[ -f /Makefile ]]`
	ctx, err := fakeContext(dockerfile, map[string]string{
		"Dockerfile":    "FROM scratch",
		"Makefile":      "all:",
		".dockerignore": ".*\n",
	})
	defer ctx.Close()
	if err != nil {
		t.Fatal(err)
	}
	if _, err = buildImageFromContext(name, ctx, true); err != nil {
		t.Fatal(err)
	}
	logDone("build - test .dockerignore whole dir with .*")
}

func TestBuildLineBreak(t *testing.T) {
	name := "testbuildlinebreak"
	defer deleteImages(name)
	_, err := buildImage(name,
		`FROM  busybox
RUN    sh -c 'echo root:testpass \
	> /tmp/passwd'
RUN    mkdir -p /var/run/sshd
RUN    [ "$(cat /tmp/passwd)" = "root:testpass" ]
RUN    [ "$(ls -d /var/run/sshd)" = "/var/run/sshd" ]`,
		true)
	if err != nil {
		t.Fatal(err)
	}
	logDone("build - line break with \\")
}

func TestBuildEOLInLine(t *testing.T) {
	name := "testbuildeolinline"
	defer deleteImages(name)
	_, err := buildImage(name,
		`FROM   busybox
RUN    sh -c 'echo root:testpass > /tmp/passwd'
RUN    echo "foo \n bar"; echo "baz"
RUN    mkdir -p /var/run/sshd
RUN    [ "$(cat /tmp/passwd)" = "root:testpass" ]
RUN    [ "$(ls -d /var/run/sshd)" = "/var/run/sshd" ]`,
		true)
	if err != nil {
		t.Fatal(err)
	}
	logDone("build - end of line in dockerfile instruction")
}

func TestBuildCommentsShebangs(t *testing.T) {
	name := "testbuildcomments"
	defer deleteImages(name)
	_, err := buildImage(name,
		`FROM busybox
# This is an ordinary comment.
RUN { echo '#!/bin/sh'; echo 'echo hello world'; } > /hello.sh
RUN [ ! -x /hello.sh ]
# comment with line break \
RUN chmod +x /hello.sh
RUN [ -x /hello.sh ]
RUN [ "$(cat /hello.sh)" = $'#!/bin/sh\necho hello world' ]
RUN [ "$(/hello.sh)" = "hello world" ]`,
		true)
	if err != nil {
		t.Fatal(err)
	}
	logDone("build - comments and shebangs")
}

func TestBuildUsersAndGroups(t *testing.T) {
	name := "testbuildusers"
	defer deleteImages(name)
	_, err := buildImage(name,
		`FROM busybox

# Make sure our defaults work
RUN [ "$(id -u):$(id -g)/$(id -un):$(id -gn)" = '0:0/root:root' ]

# TODO decide if "args.user = strconv.Itoa(syscall.Getuid())" is acceptable behavior for changeUser in sysvinit instead of "return nil" when "USER" isn't specified (so that we get the proper group list even if that is the empty list, even in the default case of not supplying an explicit USER to run as, which implies USER 0)
USER root
RUN [ "$(id -G):$(id -Gn)" = '0 10:root wheel' ]

# Setup dockerio user and group
RUN echo 'dockerio:x:1001:1001::/bin:/bin/false' >> /etc/passwd
RUN echo 'dockerio:x:1001:' >> /etc/group

# Make sure we can switch to our user and all the information is exactly as we expect it to be
USER dockerio
RUN id -G
RUN id -Gn
RUN [ "$(id -u):$(id -g)/$(id -un):$(id -gn)/$(id -G):$(id -Gn)" = '1001:1001/dockerio:dockerio/1001:dockerio' ]

# Switch back to root and double check that worked exactly as we might expect it to
USER root
RUN [ "$(id -u):$(id -g)/$(id -un):$(id -gn)/$(id -G):$(id -Gn)" = '0:0/root:root/0 10:root wheel' ]

# Add a "supplementary" group for our dockerio user
RUN echo 'supplementary:x:1002:dockerio' >> /etc/group

# ... and then go verify that we get it like we expect
USER dockerio
RUN [ "$(id -u):$(id -g)/$(id -un):$(id -gn)/$(id -G):$(id -Gn)" = '1001:1001/dockerio:dockerio/1001 1002:dockerio supplementary' ]
USER 1001
RUN [ "$(id -u):$(id -g)/$(id -un):$(id -gn)/$(id -G):$(id -Gn)" = '1001:1001/dockerio:dockerio/1001 1002:dockerio supplementary' ]

# super test the new "user:group" syntax
USER dockerio:dockerio
RUN [ "$(id -u):$(id -g)/$(id -un):$(id -gn)/$(id -G):$(id -Gn)" = '1001:1001/dockerio:dockerio/1001:dockerio' ]
USER 1001:dockerio
RUN [ "$(id -u):$(id -g)/$(id -un):$(id -gn)/$(id -G):$(id -Gn)" = '1001:1001/dockerio:dockerio/1001:dockerio' ]
USER dockerio:1001
RUN [ "$(id -u):$(id -g)/$(id -un):$(id -gn)/$(id -G):$(id -Gn)" = '1001:1001/dockerio:dockerio/1001:dockerio' ]
USER 1001:1001
RUN [ "$(id -u):$(id -g)/$(id -un):$(id -gn)/$(id -G):$(id -Gn)" = '1001:1001/dockerio:dockerio/1001:dockerio' ]
USER dockerio:supplementary
RUN [ "$(id -u):$(id -g)/$(id -un):$(id -gn)/$(id -G):$(id -Gn)" = '1001:1002/dockerio:supplementary/1002:supplementary' ]
USER dockerio:1002
RUN [ "$(id -u):$(id -g)/$(id -un):$(id -gn)/$(id -G):$(id -Gn)" = '1001:1002/dockerio:supplementary/1002:supplementary' ]
USER 1001:supplementary
RUN [ "$(id -u):$(id -g)/$(id -un):$(id -gn)/$(id -G):$(id -Gn)" = '1001:1002/dockerio:supplementary/1002:supplementary' ]
USER 1001:1002
RUN [ "$(id -u):$(id -g)/$(id -un):$(id -gn)/$(id -G):$(id -Gn)" = '1001:1002/dockerio:supplementary/1002:supplementary' ]

# make sure unknown uid/gid still works properly
USER 1042:1043
RUN [ "$(id -u):$(id -g)/$(id -un):$(id -gn)/$(id -G):$(id -Gn)" = '1042:1043/1042:1043/1043:1043' ]`,
		true)
	if err != nil {
		t.Fatal(err)
	}
	logDone("build - users and groups")
}

func TestBuildEnvUsage(t *testing.T) {
	name := "testbuildenvusage"
	defer deleteImages(name)
	dockerfile := `FROM busybox
ENV    HOME /root
ENV    PATH $HOME/bin:$PATH
ENV    PATH /tmp:$PATH
RUN    [ "$PATH" = "/tmp:$HOME/bin:/usr/local/sbin:/usr/local/bin:/usr/sbin:/usr/bin:/sbin:/bin" ]
ENV    FOO /foo/baz
ENV    BAR /bar
ENV    BAZ $BAR
ENV    FOOPATH $PATH:$FOO
RUN    [ "$BAR" = "$BAZ" ]
RUN    [ "$FOOPATH" = "$PATH:/foo/baz" ]
ENV	   FROM hello/docker/world
ENV    TO /docker/world/hello
ADD    $FROM $TO
RUN    [ "$(cat $TO)" = "hello" ]
`
	ctx, err := fakeContext(dockerfile, map[string]string{
		"hello/docker/world": "hello",
	})
	if err != nil {
		t.Fatal(err)
	}
	_, err = buildImageFromContext(name, ctx, true)
	if err != nil {
		t.Fatal(err)
	}
	logDone("build - environment variables usage")
}

func TestBuildAddScript(t *testing.T) {
	name := "testbuildaddscript"
	defer deleteImages(name)
	dockerfile := `
FROM busybox
ADD test /test
RUN ["chmod","+x","/test"]
RUN ["/test"]
RUN [ "$(cat /testfile)" = 'test!' ]`
	ctx, err := fakeContext(dockerfile, map[string]string{
		"test": "#!/bin/sh\necho 'test!' > /testfile",
	})
	if err != nil {
		t.Fatal(err)
	}
	_, err = buildImageFromContext(name, ctx, true)
	if err != nil {
		t.Fatal(err)
	}
	logDone("build - add and run script")
}

func TestBuildAddTar(t *testing.T) {
	name := "testbuildaddtar"
	defer deleteImages(name)

	ctx := func() *FakeContext {
		dockerfile := `
FROM busybox
ADD test.tar /
RUN cat /test/foo | grep Hi
ADD test.tar /test.tar
RUN cat /test.tar/test/foo | grep Hi
ADD test.tar /unlikely-to-exist
RUN cat /unlikely-to-exist/test/foo | grep Hi
ADD test.tar /unlikely-to-exist-trailing-slash/
RUN cat /unlikely-to-exist-trailing-slash/test/foo | grep Hi
RUN mkdir /existing-directory
ADD test.tar /existing-directory
RUN cat /existing-directory/test/foo | grep Hi
ADD test.tar /existing-directory-trailing-slash/
RUN cat /existing-directory-trailing-slash/test/foo | grep Hi`
		tmpDir, err := ioutil.TempDir("", "fake-context")
		testTar, err := os.Create(filepath.Join(tmpDir, "test.tar"))
		if err != nil {
			t.Fatalf("failed to create test.tar archive: %v", err)
		}
		defer testTar.Close()

		tw := tar.NewWriter(testTar)

		if err := tw.WriteHeader(&tar.Header{
			Name: "test/foo",
			Size: 2,
		}); err != nil {
			t.Fatalf("failed to write tar file header: %v", err)
		}
		if _, err := tw.Write([]byte("Hi")); err != nil {
			t.Fatalf("failed to write tar file content: %v", err)
		}
		if err := tw.Close(); err != nil {
			t.Fatalf("failed to close tar archive: %v", err)
		}

		if err := ioutil.WriteFile(filepath.Join(tmpDir, "Dockerfile"), []byte(dockerfile), 0644); err != nil {
			t.Fatalf("failed to open destination dockerfile: %v", err)
		}
		return &FakeContext{Dir: tmpDir}
	}()

	if _, err := buildImageFromContext(name, ctx, true); err != nil {
		t.Fatalf("build failed to complete for TestBuildAddTar: %v", err)
	}

	logDone("build - ADD tar")
}

func TestBuildFromGIT(t *testing.T) {
	name := "testbuildfromgit"
	defer deleteImages(name)
	git, err := fakeGIT("repo", map[string]string{
		"Dockerfile": `FROM busybox
					ADD first /first
					RUN [ -f /first ]
					MAINTAINER docker`,
		"first": "test git data",
	})
	if err != nil {
		t.Fatal(err)
	}
	defer git.Close()

	_, err = buildImageFromPath(name, git.RepoURL, true)
	if err != nil {
		t.Fatal(err)
	}
	res, err := inspectField(name, "Author")
	if err != nil {
		t.Fatal(err)
	}
	if res != "docker" {
		t.Fatalf("Maintainer should be docker, got %s", res)
	}
	logDone("build - build from GIT")
}

func TestBuildCleanupCmdOnEntrypoint(t *testing.T) {
	name := "testbuildcmdcleanuponentrypoint"
	defer deleteImages(name)
	if _, err := buildImage(name,
		`FROM scratch
        CMD ["test"]
		ENTRYPOINT ["echo"]`,
		true); err != nil {
		t.Fatal(err)
	}
	if _, err := buildImage(name,
		fmt.Sprintf(`FROM %s
		ENTRYPOINT ["cat"]`, name),
		true); err != nil {
		t.Fatal(err)
	}
	res, err := inspectField(name, "Config.Cmd")
	if err != nil {
		t.Fatal(err)
	}
	if expected := "<no value>"; res != expected {
		t.Fatalf("Cmd %s, expected %s", res, expected)
	}
	res, err = inspectField(name, "Config.Entrypoint")
	if err != nil {
		t.Fatal(err)
	}
	if expected := "[cat]"; res != expected {
		t.Fatalf("Entrypoint %s, expected %s", res, expected)
	}
	logDone("build - cleanup cmd on ENTRYPOINT")
}

func TestBuildClearCmd(t *testing.T) {
	name := "testbuildclearcmd"
	defer deleteImages(name)
	_, err := buildImage(name,
		`From scratch
   ENTRYPOINT ["/bin/bash"]
   CMD []`,
		true)
	if err != nil {
		t.Fatal(err)
	}
	res, err := inspectFieldJSON(name, "Config.Cmd")
	if err != nil {
		t.Fatal(err)
	}
	if res != "[]" {
		t.Fatalf("Cmd %s, expected %s", res, "[]")
	}
	logDone("build - clearcmd")
}

func TestBuildEmptyCmd(t *testing.T) {
	name := "testbuildemptycmd"
	defer deleteImages(name)
	if _, err := buildImage(name, "FROM scratch\nMAINTAINER quux\n", true); err != nil {
		t.Fatal(err)
	}
	res, err := inspectFieldJSON(name, "Config.Cmd")
	if err != nil {
		t.Fatal(err)
	}
	if res != "null" {
		t.Fatalf("Cmd %s, expected %s", res, "null")
	}
	logDone("build - empty cmd")
}

func TestBuildOnBuildOutput(t *testing.T) {
	name := "testbuildonbuildparent"
	defer deleteImages(name)
	if _, err := buildImage(name, "FROM busybox\nONBUILD RUN echo foo\n", true); err != nil {
		t.Fatal(err)
	}

	childname := "testbuildonbuildchild"
	defer deleteImages(childname)

	_, out, err := buildImageWithOut(name, "FROM "+name+"\nMAINTAINER quux\n", true)
	if err != nil {
		t.Fatal(err)
	}

	if !strings.Contains(out, "Trigger 0, RUN echo foo") {
		t.Fatal("failed to find the ONBUILD output", out)
	}

	logDone("build - onbuild output")
}

func TestBuildInvalidTag(t *testing.T) {
	name := "abcd:" + makeRandomString(200)
	defer deleteImages(name)
	_, out, err := buildImageWithOut(name, "FROM scratch\nMAINTAINER quux\n", true)
	// if the error doesnt check for illegal tag name, or the image is built
	// then this should fail
	if !strings.Contains(out, "Illegal tag name") || strings.Contains(out, "Sending build context to Docker daemon") {
		t.Fatalf("failed to stop before building. Error: %s, Output: %s", err, out)
	}
	logDone("build - invalid tag")
}

func TestBuildCmdShDashC(t *testing.T) {
	name := "testbuildcmdshc"
	defer deleteImages(name)
	if _, err := buildImage(name, "FROM busybox\nCMD echo cmd\n", true); err != nil {
		t.Fatal(err)
	}

	res, err := inspectFieldJSON(name, "Config.Cmd")
	if err != nil {
		t.Fatal(err, res)
	}

	expected := `["/bin/sh","-c","echo cmd"]`

	if res != expected {
		t.Fatalf("Expected value %s not in Config.Cmd: %s", expected, res)
	}

	logDone("build - cmd should have sh -c for non-json")
}

func TestBuildCmdJSONNoShDashC(t *testing.T) {
	name := "testbuildcmdjson"
	defer deleteImages(name)
	if _, err := buildImage(name, "FROM busybox\nCMD [\"echo\", \"cmd\"]", true); err != nil {
		t.Fatal(err)
	}

	res, err := inspectFieldJSON(name, "Config.Cmd")
	if err != nil {
		t.Fatal(err, res)
	}

	expected := `["echo","cmd"]`

	if res != expected {
		t.Fatalf("Expected value %s not in Config.Cmd: %s", expected, res)
	}

	logDone("build - cmd should not have /bin/sh -c for json")
}

func TestBuildIgnoreInvalidInstruction(t *testing.T) {
	name := "testbuildignoreinvalidinstruction"
	defer deleteImages(name)

	out, _, err := buildImageWithOut(name, "FROM busybox\nfoo bar", true)
	if err != nil {
		t.Fatal(err, out)
	}

	logDone("build - ignore invalid Dockerfile instruction")
}

func TestBuildEntrypointInheritance(t *testing.T) {
	defer deleteImages("parent", "child")

	if _, err := buildImage("parent", `
    FROM busybox
    ENTRYPOINT exit 130
    `, true); err != nil {
		t.Fatal(err)
	}

	status, _ := runCommand(exec.Command(dockerBinary, "run", "parent"))

	if status != 130 {
		t.Fatalf("expected exit code 130 but received %d", status)
	}

	if _, err := buildImage("child", `
    FROM parent
    ENTRYPOINT exit 5
    `, true); err != nil {
		t.Fatal(err)
	}

	status, _ = runCommand(exec.Command(dockerBinary, "run", "child"))

	if status != 5 {
		t.Fatal("expected exit code 5 but received %d", status)
	}

	logDone("build - clear entrypoint")
}

func TestBuildEntrypointInheritanceInspect(t *testing.T) {
	var (
		name     = "testbuildepinherit"
		name2    = "testbuildepinherit2"
		expected = `["/bin/sh","-c","echo quux"]`
	)

	defer deleteImages(name, name2)

	if _, err := buildImage(name, "FROM busybox\nENTRYPOINT /foo/bar", true); err != nil {
		t.Fatal(err)
	}

	if _, err := buildImage(name2, fmt.Sprintf("FROM %s\nENTRYPOINT echo quux", name), true); err != nil {
		t.Fatal(err)
	}

	res, err := inspectFieldJSON(name2, "Config.Entrypoint")
	if err != nil {
		t.Fatal(err, res)
	}

	if res != expected {
		t.Fatalf("Expected value %s not in Config.Entrypoint: %s", expected, res)
	}

	out, _, err := runCommandWithOutput(exec.Command(dockerBinary, "run", "-t", name2))
	if err != nil {
		t.Fatal(err, out)
	}

	expected = "quux"

	if strings.TrimSpace(out) != expected {
		t.Fatalf("Expected output is %s, got %s", expected, out)
	}

	logDone("build - entrypoint override inheritance properly")
}

func TestBuildRunShEntrypoint(t *testing.T) {
	name := "testbuildentrypoint"
	defer deleteImages(name)
	_, err := buildImage(name,
		`FROM busybox
                                ENTRYPOINT /bin/echo`,
		true)
	if err != nil {
		t.Fatal(err)
	}

	out, _, err := runCommandWithOutput(exec.Command(dockerBinary, "run", name))

	if err != nil {
		t.Fatal(err, out)
	}

	logDone("build - entrypoint with /bin/echo running successfully")
}

func TestBuildExoticShellInterpolation(t *testing.T) {
	name := "testbuildexoticshellinterpolation"
	defer deleteImages(name)

	_, err := buildImage(name, `
		FROM busybox
		
		ENV SOME_VAR a.b.c

		RUN [ "$SOME_VAR"       = 'a.b.c' ]
		RUN [ "${SOME_VAR}"     = 'a.b.c' ]
		RUN [ "${SOME_VAR%.*}"  = 'a.b'   ]
		RUN [ "${SOME_VAR%%.*}" = 'a'     ]
		RUN [ "${SOME_VAR#*.}"  = 'b.c'   ]
		RUN [ "${SOME_VAR##*.}" = 'c'     ]
		RUN [ "${SOME_VAR/c/d}" = 'a.b.d' ]
		RUN [ "${#SOME_VAR}"    = '5'     ]

		RUN [ "${SOME_UNSET_VAR:-$SOME_VAR}" = 'a.b.c' ]
		RUN [ "${SOME_VAR:+Version: ${SOME_VAR}}" = 'Version: a.b.c' ]
		RUN [ "${SOME_UNSET_VAR:+${SOME_VAR}}" = '' ]
		RUN [ "${SOME_UNSET_VAR:-${SOME_VAR:-d.e.f}}" = 'a.b.c' ]
	`, false)
	if err != nil {
		t.Fatal(err)
	}

	logDone("build - exotic shell interpolation")
}

<<<<<<< HEAD
func TestBuildBindcontext(t *testing.T) {
	name := "testbuildbindcontext"
	defer deleteImages(name)
	ctx, err := fakeContext(`FROM busybox
BINDCONTEXT /context
RUN [ -f /context/test_file ]
RUN [ "$(sh /context/test_file)" = 'test!' ]`,
		map[string]string{
			"test_file": "echo 'test!'",
		})
	if err != nil {
		t.Fatal(err)
	}
	if _, err := buildImageFromContext(name, ctx, true); err != nil {
		t.Fatal(err)
	}
	logDone("build - bindcontext")
}

func TestBuildBindcontextWithUpdates(t *testing.T) {
	name := "testbuildbindcontextwithupdates"
	defer deleteImages(name)
	ctx, err := fakeContext(`FROM busybox
BINDCONTEXT /context
RUN [ "$(cat /context/test_file)" = 1111 ]
RUN echo "2222" > /context/test_file
RUN [ "$(cat /context/test_file)" = 2222 ]`,
		map[string]string{
			"test_file": "1111",
		})
	if err != nil {
		t.Fatal(err)
	}
	if _, err := buildImageFromContext(name, ctx, true); err != nil {
		t.Fatal(err)
	}
	logDone("build - bindcontext w/ updates")
}

func TestBuildBindcontextMultipleTimes(t *testing.T) {
	name := "testbuildbindcontextmultipletimes"
	defer deleteImages(name)
	ctx, err := fakeContext(`FROM busybox
BINDCONTEXT /context-first
RUN [ "$(cat /context-first/test)" = 1111 ]
BINDCONTEXT /context-second
RUN [ ! -f /context-first/test ]
RUN [ "$(cat /context-second/test)" = 1111 ]`,
		map[string]string{
			"test_file": "1111",
		})
	if err != nil {
		t.Fatal(err)
	}
	if _, err := buildImageFromContext(name, ctx, true); err != nil {
		t.Fatal(err)
	}
	logDone("build - bindcontext used multiple times")
=======
func TestBuildVerifySingleQuoteFails(t *testing.T) {
	// This testcase is supposed to generate an error because the
	// JSON array we're passing in on the CMD uses single quotes instead
	// of double quotes (per the JSON spec). This means we interpret it
	// as a "string" insead of "JSON array" and pass it on to "sh -c" and
	// it should barf on it.
	name := "testbuildsinglequotefails"
	defer deleteImages(name)

	_, err := buildImage(name,
		`FROM busybox
		CMD [ '/bin/sh', '-c', 'echo hi' ]`,
		true)
	_, _, err = runCommandWithOutput(exec.Command(dockerBinary, "run", name))

	if err == nil {
		t.Fatal("The image was not supposed to be able to run")
	}

	logDone("build - verify single quotes fail")
}

func TestBuildVerboseOut(t *testing.T) {
	name := "testbuildverboseout"
	defer deleteImages(name)

	_, out, err := buildImageWithOut(name,
		`FROM busybox
RUN echo 123`,
		false)

	if err != nil {
		t.Fatal(err)
	}
	if !strings.Contains(out, "\n123\n") {
		t.Fatalf("Output should contain %q: %q", "123", out)
	}

	logDone("build - verbose output from commands")
}

func TestBuildWithTabs(t *testing.T) {
	name := "testbuildwithtabs"
	defer deleteImages(name)
	_, err := buildImage(name,
		"FROM busybox\nRUN echo\tone\t\ttwo", true)
	if err != nil {
		t.Fatal(err)
	}
	res, err := inspectFieldJSON(name, "ContainerConfig.Cmd")
	if err != nil {
		t.Fatal(err)
	}
	expected := "[\"/bin/sh\",\"-c\",\"echo\\u0009one\\u0009\\u0009two\"]"
	if res != expected {
		t.Fatalf("Missing tabs.\nGot:%s\nExp:%s", res, expected)
	}
	logDone("build - with tabs")
>>>>>>> b63a2545
}<|MERGE_RESOLUTION|>--- conflicted
+++ resolved
@@ -3247,7 +3247,66 @@
 	logDone("build - exotic shell interpolation")
 }
 
-<<<<<<< HEAD
+func TestBuildVerifySingleQuoteFails(t *testing.T) {
+	// This testcase is supposed to generate an error because the
+	// JSON array we're passing in on the CMD uses single quotes instead
+	// of double quotes (per the JSON spec). This means we interpret it
+	// as a "string" insead of "JSON array" and pass it on to "sh -c" and
+	// it should barf on it.
+	name := "testbuildsinglequotefails"
+	defer deleteImages(name)
+
+	_, err := buildImage(name,
+		`FROM busybox
+		CMD [ '/bin/sh', '-c', 'echo hi' ]`,
+		true)
+	_, _, err = runCommandWithOutput(exec.Command(dockerBinary, "run", name))
+
+	if err == nil {
+		t.Fatal("The image was not supposed to be able to run")
+	}
+
+	logDone("build - verify single quotes fail")
+}
+
+func TestBuildVerboseOut(t *testing.T) {
+	name := "testbuildverboseout"
+	defer deleteImages(name)
+
+	_, out, err := buildImageWithOut(name,
+		`FROM busybox
+RUN echo 123`,
+		false)
+
+	if err != nil {
+		t.Fatal(err)
+	}
+	if !strings.Contains(out, "\n123\n") {
+		t.Fatalf("Output should contain %q: %q", "123", out)
+	}
+
+	logDone("build - verbose output from commands")
+}
+
+func TestBuildWithTabs(t *testing.T) {
+	name := "testbuildwithtabs"
+	defer deleteImages(name)
+	_, err := buildImage(name,
+		"FROM busybox\nRUN echo\tone\t\ttwo", true)
+	if err != nil {
+		t.Fatal(err)
+	}
+	res, err := inspectFieldJSON(name, "ContainerConfig.Cmd")
+	if err != nil {
+		t.Fatal(err)
+	}
+	expected := "[\"/bin/sh\",\"-c\",\"echo\\u0009one\\u0009\\u0009two\"]"
+	if res != expected {
+		t.Fatalf("Missing tabs.\nGot:%s\nExp:%s", res, expected)
+	}
+	logDone("build - with tabs")
+}
+
 func TestBuildBindcontext(t *testing.T) {
 	name := "testbuildbindcontext"
 	defer deleteImages(name)
@@ -3292,10 +3351,10 @@
 	defer deleteImages(name)
 	ctx, err := fakeContext(`FROM busybox
 BINDCONTEXT /context-first
-RUN [ "$(cat /context-first/test)" = 1111 ]
+RUN [ "$(cat /context-first/test_file)" = 1111 ]
 BINDCONTEXT /context-second
-RUN [ ! -f /context-first/test ]
-RUN [ "$(cat /context-second/test)" = 1111 ]`,
+RUN [ ! -f /context-first/test_file ]
+RUN [ "$(cat /context-second/test_file)" = 1111 ]`,
 		map[string]string{
 			"test_file": "1111",
 		})
@@ -3306,64 +3365,4 @@
 		t.Fatal(err)
 	}
 	logDone("build - bindcontext used multiple times")
-=======
-func TestBuildVerifySingleQuoteFails(t *testing.T) {
-	// This testcase is supposed to generate an error because the
-	// JSON array we're passing in on the CMD uses single quotes instead
-	// of double quotes (per the JSON spec). This means we interpret it
-	// as a "string" insead of "JSON array" and pass it on to "sh -c" and
-	// it should barf on it.
-	name := "testbuildsinglequotefails"
-	defer deleteImages(name)
-
-	_, err := buildImage(name,
-		`FROM busybox
-		CMD [ '/bin/sh', '-c', 'echo hi' ]`,
-		true)
-	_, _, err = runCommandWithOutput(exec.Command(dockerBinary, "run", name))
-
-	if err == nil {
-		t.Fatal("The image was not supposed to be able to run")
-	}
-
-	logDone("build - verify single quotes fail")
-}
-
-func TestBuildVerboseOut(t *testing.T) {
-	name := "testbuildverboseout"
-	defer deleteImages(name)
-
-	_, out, err := buildImageWithOut(name,
-		`FROM busybox
-RUN echo 123`,
-		false)
-
-	if err != nil {
-		t.Fatal(err)
-	}
-	if !strings.Contains(out, "\n123\n") {
-		t.Fatalf("Output should contain %q: %q", "123", out)
-	}
-
-	logDone("build - verbose output from commands")
-}
-
-func TestBuildWithTabs(t *testing.T) {
-	name := "testbuildwithtabs"
-	defer deleteImages(name)
-	_, err := buildImage(name,
-		"FROM busybox\nRUN echo\tone\t\ttwo", true)
-	if err != nil {
-		t.Fatal(err)
-	}
-	res, err := inspectFieldJSON(name, "ContainerConfig.Cmd")
-	if err != nil {
-		t.Fatal(err)
-	}
-	expected := "[\"/bin/sh\",\"-c\",\"echo\\u0009one\\u0009\\u0009two\"]"
-	if res != expected {
-		t.Fatalf("Missing tabs.\nGot:%s\nExp:%s", res, expected)
-	}
-	logDone("build - with tabs")
->>>>>>> b63a2545
-}+}
