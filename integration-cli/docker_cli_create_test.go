--- conflicted
+++ resolved
@@ -408,7 +408,6 @@
 	if testEnv.DaemonPlatform() == "windows" {
 		dockerCmd(c, "start", name)
 	}
-<<<<<<< HEAD
 	dockerCmd(c, "cp", fmt.Sprintf("%s:%s", name, dir), prefix+slash+"tmp")
 }
 
@@ -468,8 +467,6 @@
 
 	res = inspectFieldJSON(c, name2, "Config.StopTimeout")
 	c.Assert(res, checker.Contains, "null")
-=======
-	logDone("create - use hostname with number")
 }
 
 func TestCreateWithTooLowMemoryLimit(t *testing.T) {
@@ -479,5 +476,4 @@
 	}
 
 	logDone("create -  can't set too low memory limit")
->>>>>>> 683a4c0d
 }