package main

import (
	"fmt"
	"os/exec"
	"regexp"
	"strings"
	"testing"
)

// This is a heisen-test.  Because the created timestamp of images and the behavior of
// sort is not predictable it doesn't always fail.
func TestBuildHistory(t *testing.T) {
	name := "testbuildhistory"
	defer deleteImages(name)
	_, err := buildImage(name, `FROM busybox
RUN echo "A"
RUN echo "B"
RUN echo "C"
RUN echo "D"
RUN echo "E"
RUN echo "F"
RUN echo "G"
RUN echo "H"
RUN echo "I"
RUN echo "J"
RUN echo "K"
RUN echo "L"
RUN echo "M"
RUN echo "N"
RUN echo "O"
RUN echo "P"
RUN echo "Q"
RUN echo "R"
RUN echo "S"
RUN echo "T"
RUN echo "U"
RUN echo "V"
RUN echo "W"
RUN echo "X"
RUN echo "Y"
RUN echo "Z"`,
		true)

	if err != nil {
		t.Fatal(err)
	}

	out, exitCode, err := runCommandWithOutput(exec.Command(dockerBinary, "history", "testbuildhistory"))
	if err != nil || exitCode != 0 {
		t.Fatalf("failed to get image history: %s, %v", out, err)
	}

	actualValues := strings.Split(out, "\n")[1:27]
	expectedValues := [26]string{"Z", "Y", "X", "W", "V", "U", "T", "S", "R", "Q", "P", "O", "N", "M", "L", "K", "J", "I", "H", "G", "F", "E", "D", "C", "B", "A"}

	for i := 0; i < 26; i++ {
		echoValue := fmt.Sprintf("echo \"%s\"", expectedValues[i])
		actualValue := actualValues[i]

		if !strings.Contains(actualValue, echoValue) {
			t.Fatalf("Expected layer \"%s\", but was: %s", expectedValues[i], actualValue)
		}
	}

	logDone("history - build history")
}

func TestHistoryExistentImage(t *testing.T) {
	historyCmd := exec.Command(dockerBinary, "history", "busybox")
	_, exitCode, err := runCommandWithOutput(historyCmd)
	if err != nil || exitCode != 0 {
		t.Fatal("failed to get image history")
	}
	logDone("history - history on existent image must pass")
}

func TestHistoryNonExistentImage(t *testing.T) {
	historyCmd := exec.Command(dockerBinary, "history", "testHistoryNonExistentImage")
	_, exitCode, err := runCommandWithOutput(historyCmd)
	if err == nil || exitCode == 0 {
		t.Fatal("history on a non-existent image didn't result in a non-zero exit status")
	}
<<<<<<< HEAD
	logDone("history - history on non-existent image must pass")
=======
	logDone("history - history on non-existent image must fail")
}

func TestHistoryImageWithComment(t *testing.T) {

	// make a image through docker commit <container id> [ -m messages ]
	runCmd := exec.Command(dockerBinary, "run", "-i", "-a", "stdin", "busybox", "echo", "foo")
	out, _, _, err := runCommandWithStdoutStderr(runCmd)
	if err != nil {
		t.Fatalf("failed to run container: %s, %v", out, err)
	}

	cleanedContainerID := stripTrailingCharacters(out)

	waitCmd := exec.Command(dockerBinary, "wait", cleanedContainerID)
	if _, _, err = runCommandWithOutput(waitCmd); err != nil {
		t.Fatalf("error thrown while waiting for container: %s, %v", out, err)
	}

	commitCmd := exec.Command(dockerBinary, "commit", "-m=This is a comment", cleanedContainerID)
	out, _, err = runCommandWithOutput(commitCmd)
	if err != nil {
		t.Fatalf("failed to commit container to image: %s, %v", out, err)
	}

	cleanedImageID := stripTrailingCharacters(out)
	deleteContainer(cleanedContainerID)
	defer deleteImages(cleanedImageID)

	// test docker history <image id> to check comment messages
	historyCmd := exec.Command(dockerBinary, "history", cleanedImageID)
	out, exitCode, err := runCommandWithOutput(historyCmd)
	if err != nil || exitCode != 0 {
		t.Fatalf("failed to get image history: %s, %v", out, err)
	}

	expectedValue := "This is a comment"

	outputLine := strings.Split(out, "\n")[1]
	outputTabs := regexp.MustCompile("  +").Split(outputLine, -1)
	actualValue := outputTabs[len(outputTabs)-1]

	if !strings.Contains(actualValue, expectedValue) {
		t.Fatalf("Expected comments \"%s\", but found \"%s\"", expectedValue, actualValue)
	}

	logDone("history - history on image with comment")
>>>>>>> 6db6b65c
}<|MERGE_RESOLUTION|>--- conflicted
+++ resolved
@@ -81,10 +81,7 @@
 	if err == nil || exitCode == 0 {
 		t.Fatal("history on a non-existent image didn't result in a non-zero exit status")
 	}
-<<<<<<< HEAD
 	logDone("history - history on non-existent image must pass")
-=======
-	logDone("history - history on non-existent image must fail")
 }
 
 func TestHistoryImageWithComment(t *testing.T) {
@@ -131,5 +128,4 @@
 	}
 
 	logDone("history - history on image with comment")
->>>>>>> 6db6b65c
 }