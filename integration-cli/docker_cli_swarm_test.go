// +build !windows

package main

import (
	"encoding/json"
	"fmt"
	"io/ioutil"
	"net/http"
	"net/http/httptest"
	"os"
	"path/filepath"
	"strings"
	"time"

	"github.com/docker/docker/api/types/swarm"
	"github.com/docker/docker/pkg/integration/checker"
	"github.com/docker/libnetwork/driverapi"
	"github.com/docker/libnetwork/ipamapi"
	remoteipam "github.com/docker/libnetwork/ipams/remote/api"
	"github.com/go-check/check"
	"github.com/vishvananda/netlink"
)

func (s *DockerSwarmSuite) TestSwarmUpdate(c *check.C) {
	d := s.AddDaemon(c, true, true)

	getSpec := func() swarm.Spec {
		sw := d.getSwarm(c)
		return sw.Spec
	}

	out, err := d.Cmd("swarm", "update", "--cert-expiry", "30h", "--dispatcher-heartbeat", "11s")
	c.Assert(err, checker.IsNil, check.Commentf("out: %v", out))

	spec := getSpec()
	c.Assert(spec.CAConfig.NodeCertExpiry, checker.Equals, 30*time.Hour)
	c.Assert(spec.Dispatcher.HeartbeatPeriod, checker.Equals, 11*time.Second)

	// setting anything under 30m for cert-expiry is not allowed
	out, err = d.Cmd("swarm", "update", "--cert-expiry", "15m")
	c.Assert(err, checker.NotNil)
	c.Assert(out, checker.Contains, "minimum certificate expiry time")
	spec = getSpec()
	c.Assert(spec.CAConfig.NodeCertExpiry, checker.Equals, 30*time.Hour)
}

func (s *DockerSwarmSuite) TestSwarmInit(c *check.C) {
	d := s.AddDaemon(c, false, false)

	getSpec := func() swarm.Spec {
		sw := d.getSwarm(c)
		return sw.Spec
	}

	out, err := d.Cmd("swarm", "init", "--cert-expiry", "30h", "--dispatcher-heartbeat", "11s")
	c.Assert(err, checker.IsNil, check.Commentf("out: %v", out))

	spec := getSpec()
	c.Assert(spec.CAConfig.NodeCertExpiry, checker.Equals, 30*time.Hour)
	c.Assert(spec.Dispatcher.HeartbeatPeriod, checker.Equals, 11*time.Second)

	c.Assert(d.Leave(true), checker.IsNil)
	time.Sleep(500 * time.Millisecond) // https://github.com/docker/swarmkit/issues/1421
	out, err = d.Cmd("swarm", "init")
	c.Assert(err, checker.IsNil, check.Commentf("out: %v", out))

	spec = getSpec()
	c.Assert(spec.CAConfig.NodeCertExpiry, checker.Equals, 90*24*time.Hour)
	c.Assert(spec.Dispatcher.HeartbeatPeriod, checker.Equals, 5*time.Second)
}

func (s *DockerSwarmSuite) TestSwarmInitIPv6(c *check.C) {
	testRequires(c, IPv6)
	d1 := s.AddDaemon(c, false, false)
	out, err := d1.Cmd("swarm", "init", "--listen-addr", "::1")
	c.Assert(err, checker.IsNil, check.Commentf("out: %v", out))

	d2 := s.AddDaemon(c, false, false)
	out, err = d2.Cmd("swarm", "join", "::1")
	c.Assert(err, checker.IsNil, check.Commentf("out: %v", out))

	out, err = d2.Cmd("info")
	c.Assert(err, checker.IsNil, check.Commentf("out: %v", out))
	c.Assert(out, checker.Contains, "Swarm: active")
}

func (s *DockerSwarmSuite) TestSwarmIncompatibleDaemon(c *check.C) {
	// init swarm mode and stop a daemon
	d := s.AddDaemon(c, true, true)
	info, err := d.info()
	c.Assert(err, checker.IsNil)
	c.Assert(info.LocalNodeState, checker.Equals, swarm.LocalNodeStateActive)
	c.Assert(d.Stop(), checker.IsNil)

	// start a daemon with --cluster-store and --cluster-advertise
	err = d.Start("--cluster-store=consul://consuladdr:consulport/some/path", "--cluster-advertise=1.1.1.1:2375")
	c.Assert(err, checker.NotNil)
	content, _ := ioutil.ReadFile(d.logFile.Name())
	c.Assert(string(content), checker.Contains, "--cluster-store and --cluster-advertise daemon configurations are incompatible with swarm mode")

	// start a daemon with --live-restore
	err = d.Start("--live-restore")
	c.Assert(err, checker.NotNil)
	content, _ = ioutil.ReadFile(d.logFile.Name())
	c.Assert(string(content), checker.Contains, "--live-restore daemon configuration is incompatible with swarm mode")
	// restart for teardown
	c.Assert(d.Start(), checker.IsNil)
}

// Test case for #24090
func (s *DockerSwarmSuite) TestSwarmNodeListHostname(c *check.C) {
	d := s.AddDaemon(c, true, true)

	// The first line should contain "HOSTNAME"
	out, err := d.Cmd("node", "ls")
	c.Assert(err, checker.IsNil)
	c.Assert(strings.Split(out, "\n")[0], checker.Contains, "HOSTNAME")
}

// Test case for #24270
func (s *DockerSwarmSuite) TestSwarmServiceListFilter(c *check.C) {
	d := s.AddDaemon(c, true, true)

	name1 := "redis-cluster-md5"
	name2 := "redis-cluster"
	name3 := "other-cluster"
	out, err := d.Cmd("service", "create", "--name", name1, "busybox", "top")
	c.Assert(err, checker.IsNil)
	c.Assert(strings.TrimSpace(out), checker.Not(checker.Equals), "")

	out, err = d.Cmd("service", "create", "--name", name2, "busybox", "top")
	c.Assert(err, checker.IsNil)
	c.Assert(strings.TrimSpace(out), checker.Not(checker.Equals), "")

	out, err = d.Cmd("service", "create", "--name", name3, "busybox", "top")
	c.Assert(err, checker.IsNil)
	c.Assert(strings.TrimSpace(out), checker.Not(checker.Equals), "")

	filter1 := "name=redis-cluster-md5"
	filter2 := "name=redis-cluster"

	// We search checker.Contains with `name+" "` to prevent prefix only.
	out, err = d.Cmd("service", "ls", "--filter", filter1)
	c.Assert(err, checker.IsNil)
	c.Assert(out, checker.Contains, name1+" ")
	c.Assert(out, checker.Not(checker.Contains), name2+" ")
	c.Assert(out, checker.Not(checker.Contains), name3+" ")

	out, err = d.Cmd("service", "ls", "--filter", filter2)
	c.Assert(err, checker.IsNil)
	c.Assert(out, checker.Contains, name1+" ")
	c.Assert(out, checker.Contains, name2+" ")
	c.Assert(out, checker.Not(checker.Contains), name3+" ")

	out, err = d.Cmd("service", "ls")
	c.Assert(err, checker.IsNil)
	c.Assert(out, checker.Contains, name1+" ")
	c.Assert(out, checker.Contains, name2+" ")
	c.Assert(out, checker.Contains, name3+" ")
}

func (s *DockerSwarmSuite) TestSwarmNodeListFilter(c *check.C) {
	d := s.AddDaemon(c, true, true)

	out, err := d.Cmd("node", "inspect", "--format", "{{ .Description.Hostname }}", "self")
	c.Assert(err, checker.IsNil)
	c.Assert(strings.TrimSpace(out), checker.Not(checker.Equals), "")
	name := strings.TrimSpace(out)

	filter := "name=" + name[:4]

	out, err = d.Cmd("node", "ls", "--filter", filter)
	c.Assert(err, checker.IsNil)
	c.Assert(out, checker.Contains, name)

	out, err = d.Cmd("node", "ls", "--filter", "name=none")
	c.Assert(err, checker.IsNil)
	c.Assert(out, checker.Not(checker.Contains), name)
}

func (s *DockerSwarmSuite) TestSwarmNodeTaskListFilter(c *check.C) {
	d := s.AddDaemon(c, true, true)

	name := "redis-cluster-md5"
	out, err := d.Cmd("service", "create", "--name", name, "--replicas=3", "busybox", "top")
	c.Assert(err, checker.IsNil)
	c.Assert(strings.TrimSpace(out), checker.Not(checker.Equals), "")

	// make sure task has been deployed.
	waitAndAssert(c, defaultReconciliationTimeout, d.checkActiveContainerCount, checker.Equals, 3)

	filter := "name=redis-cluster"

	out, err = d.Cmd("node", "ps", "--filter", filter, "self")
	c.Assert(err, checker.IsNil)
	c.Assert(out, checker.Contains, name+".1")
	c.Assert(out, checker.Contains, name+".2")
	c.Assert(out, checker.Contains, name+".3")

	out, err = d.Cmd("node", "ps", "--filter", "name=none", "self")
	c.Assert(err, checker.IsNil)
	c.Assert(out, checker.Not(checker.Contains), name+".1")
	c.Assert(out, checker.Not(checker.Contains), name+".2")
	c.Assert(out, checker.Not(checker.Contains), name+".3")
}

// Test case for #25375
func (s *DockerSwarmSuite) TestSwarmPublishAdd(c *check.C) {
	d := s.AddDaemon(c, true, true)

	name := "top"
	out, err := d.Cmd("service", "create", "--name", name, "--label", "x=y", "busybox", "top")
	c.Assert(err, checker.IsNil)
	c.Assert(strings.TrimSpace(out), checker.Not(checker.Equals), "")

	out, err = d.Cmd("service", "update", "--publish-add", "80:80", name)
	c.Assert(err, checker.IsNil)

	out, err = d.cmdRetryOutOfSequence("service", "update", "--publish-add", "80:80", name)
	c.Assert(err, checker.IsNil)

	out, err = d.cmdRetryOutOfSequence("service", "update", "--publish-add", "80:80", "--publish-add", "80:20", name)
	c.Assert(err, checker.NotNil)

	out, err = d.cmdRetryOutOfSequence("service", "update", "--publish-add", "80:20", name)
	c.Assert(err, checker.IsNil)

	out, err = d.Cmd("service", "inspect", "--format", "{{ .Spec.EndpointSpec.Ports }}", name)
	c.Assert(err, checker.IsNil)
	c.Assert(strings.TrimSpace(out), checker.Equals, "[{ tcp 20 80}]")
}

func (s *DockerSwarmSuite) TestSwarmServiceWithGroup(c *check.C) {
	d := s.AddDaemon(c, true, true)

	name := "top"
	out, err := d.Cmd("service", "create", "--name", name, "--user", "root:root", "--group", "wheel", "--group", "audio", "--group", "staff", "--group", "777", "busybox", "top")
	c.Assert(err, checker.IsNil)
	c.Assert(strings.TrimSpace(out), checker.Not(checker.Equals), "")

	// make sure task has been deployed.
	waitAndAssert(c, defaultReconciliationTimeout, d.checkActiveContainerCount, checker.Equals, 1)

	out, err = d.Cmd("ps", "-q")
	c.Assert(err, checker.IsNil)
	c.Assert(strings.TrimSpace(out), checker.Not(checker.Equals), "")

	container := strings.TrimSpace(out)

	out, err = d.Cmd("exec", container, "id")
	c.Assert(err, checker.IsNil)
	c.Assert(strings.TrimSpace(out), checker.Equals, "uid=0(root) gid=0(root) groups=10(wheel),29(audio),50(staff),777")
}

func (s *DockerSwarmSuite) TestSwarmContainerAutoStart(c *check.C) {
	d := s.AddDaemon(c, true, true)

	out, err := d.Cmd("network", "create", "--attachable", "-d", "overlay", "foo")
	c.Assert(err, checker.IsNil)
	c.Assert(strings.TrimSpace(out), checker.Not(checker.Equals), "")

	out, err = d.Cmd("run", "-d", "--restart=always", "--net=foo", "--name=test", "busybox", "top")
	c.Assert(err, checker.IsNil)
	c.Assert(strings.TrimSpace(out), checker.Not(checker.Equals), "")

	c.Assert(waitRun("test", "-H", d.sock()), check.IsNil)

	d.Restart()

<<<<<<< HEAD
	out, err = d.Cmd("ps", "-q")
	c.Assert(err, checker.IsNil)
	c.Assert(strings.TrimSpace(out), checker.Not(checker.Equals), "")
}

func (s *DockerSwarmSuite) TestSwarmContainerEndpointOptions(c *check.C) {
	d := s.AddDaemon(c, true, true)

	out, err := d.Cmd("network", "create", "--attachable", "-d", "overlay", "foo")
	c.Assert(err, checker.IsNil)
	c.Assert(strings.TrimSpace(out), checker.Not(checker.Equals), "")

	_, err = d.Cmd("run", "-d", "--net=foo", "--name=first", "--net-alias=first-alias", "busybox", "top")
	c.Assert(err, checker.IsNil)

	_, err = d.Cmd("run", "-d", "--net=foo", "--name=second", "busybox", "top")
	c.Assert(err, checker.IsNil)

	// ping first container and its alias
	_, err = d.Cmd("exec", "second", "ping", "-c", "1", "first")
	c.Assert(err, check.IsNil)
	_, err = d.Cmd("exec", "second", "ping", "-c", "1", "first-alias")
	c.Assert(err, check.IsNil)
}

func (s *DockerSwarmSuite) TestSwarmRemoveInternalNetwork(c *check.C) {
	d := s.AddDaemon(c, true, true)

	name := "ingress"
	out, err := d.Cmd("network", "rm", name)
	c.Assert(err, checker.NotNil)
	c.Assert(strings.TrimSpace(out), checker.Contains, name)
	c.Assert(strings.TrimSpace(out), checker.Contains, "is a pre-defined network and cannot be removed")
}

// Test case for #24108, also the case from:
// https://github.com/docker/docker/pull/24620#issuecomment-233715656
func (s *DockerSwarmSuite) TestSwarmTaskListFilter(c *check.C) {
	d := s.AddDaemon(c, true, true)

	name := "redis-cluster-md5"
	out, err := d.Cmd("service", "create", "--name", name, "--replicas=3", "busybox", "top")
	c.Assert(err, checker.IsNil)
	c.Assert(strings.TrimSpace(out), checker.Not(checker.Equals), "")

	filter := "name=redis-cluster"

	checkNumTasks := func(*check.C) (interface{}, check.CommentInterface) {
		out, err := d.Cmd("service", "ps", "--filter", filter, name)
		c.Assert(err, checker.IsNil)
		return len(strings.Split(out, "\n")) - 2, nil // includes header and nl in last line
	}

	// wait until all tasks have been created
	waitAndAssert(c, defaultReconciliationTimeout, checkNumTasks, checker.Equals, 3)

	out, err = d.Cmd("service", "ps", "--filter", filter, name)
	c.Assert(err, checker.IsNil)
	c.Assert(out, checker.Contains, name+".1")
	c.Assert(out, checker.Contains, name+".2")
	c.Assert(out, checker.Contains, name+".3")

	out, err = d.Cmd("service", "ps", "--filter", "name="+name+".1", name)
	c.Assert(err, checker.IsNil)
	c.Assert(out, checker.Contains, name+".1")
	c.Assert(out, checker.Not(checker.Contains), name+".2")
	c.Assert(out, checker.Not(checker.Contains), name+".3")

	out, err = d.Cmd("service", "ps", "--filter", "name=none", name)
	c.Assert(err, checker.IsNil)
	c.Assert(out, checker.Not(checker.Contains), name+".1")
	c.Assert(out, checker.Not(checker.Contains), name+".2")
	c.Assert(out, checker.Not(checker.Contains), name+".3")

	name = "redis-cluster-sha1"
	out, err = d.Cmd("service", "create", "--name", name, "--mode=global", "busybox", "top")
	c.Assert(err, checker.IsNil)
	c.Assert(strings.TrimSpace(out), checker.Not(checker.Equals), "")

	waitAndAssert(c, defaultReconciliationTimeout, checkNumTasks, checker.Equals, 1)

	filter = "name=redis-cluster"
	out, err = d.Cmd("service", "ps", "--filter", filter, name)
	c.Assert(err, checker.IsNil)
	c.Assert(out, checker.Contains, name)

	out, err = d.Cmd("service", "ps", "--filter", "name="+name, name)
	c.Assert(err, checker.IsNil)
	c.Assert(out, checker.Contains, name)

	out, err = d.Cmd("service", "ps", "--filter", "name=none", name)
	c.Assert(err, checker.IsNil)
	c.Assert(out, checker.Not(checker.Contains), name)
}

func (s *DockerSwarmSuite) TestPsListContainersFilterIsTask(c *check.C) {
	d := s.AddDaemon(c, true, true)

	// Create a bare container
	out, err := d.Cmd("run", "-d", "--name=bare-container", "busybox", "top")
	c.Assert(err, checker.IsNil)
	bareID := strings.TrimSpace(out)[:12]
	// Create a service
	name := "busybox-top"
	out, err = d.Cmd("service", "create", "--name", name, "busybox", "top")
	c.Assert(err, checker.IsNil)
	c.Assert(strings.TrimSpace(out), checker.Not(checker.Equals), "")

	// make sure task has been deployed.
	waitAndAssert(c, defaultReconciliationTimeout, d.checkServiceRunningTasks(name), checker.Equals, 1)

	// Filter non-tasks
	out, err = d.Cmd("ps", "-a", "-q", "--filter=is-task=false")
	c.Assert(err, checker.IsNil)
	psOut := strings.TrimSpace(out)
	c.Assert(psOut, checker.Equals, bareID, check.Commentf("Expected id %s, got %s for is-task label, output %q", bareID, psOut, out))

	// Filter tasks
	out, err = d.Cmd("ps", "-a", "-q", "--filter=is-task=true")
	c.Assert(err, checker.IsNil)
	lines := strings.Split(strings.Trim(out, "\n "), "\n")
	c.Assert(lines, checker.HasLen, 1)
	c.Assert(lines[0], checker.Not(checker.Equals), bareID, check.Commentf("Expected not %s, but got it for is-task label, output %q", bareID, out))
}

const globalNetworkPlugin = "global-network-plugin"
const globalIPAMPlugin = "global-ipam-plugin"

func (s *DockerSwarmSuite) SetUpSuite(c *check.C) {
	mux := http.NewServeMux()
	s.server = httptest.NewServer(mux)
	c.Assert(s.server, check.NotNil, check.Commentf("Failed to start an HTTP Server"))
	setupRemoteGlobalNetworkPlugin(c, mux, s.server.URL, globalNetworkPlugin, globalIPAMPlugin)
}

func setupRemoteGlobalNetworkPlugin(c *check.C, mux *http.ServeMux, url, netDrv, ipamDrv string) {

	mux.HandleFunc("/Plugin.Activate", func(w http.ResponseWriter, r *http.Request) {
		w.Header().Set("Content-Type", "application/vnd.docker.plugins.v1+json")
		fmt.Fprintf(w, `{"Implements": ["%s", "%s"]}`, driverapi.NetworkPluginEndpointType, ipamapi.PluginEndpointType)
	})

	// Network driver implementation
	mux.HandleFunc(fmt.Sprintf("/%s.GetCapabilities", driverapi.NetworkPluginEndpointType), func(w http.ResponseWriter, r *http.Request) {
		w.Header().Set("Content-Type", "application/vnd.docker.plugins.v1+json")
		fmt.Fprintf(w, `{"Scope":"global"}`)
	})

	mux.HandleFunc(fmt.Sprintf("/%s.AllocateNetwork", driverapi.NetworkPluginEndpointType), func(w http.ResponseWriter, r *http.Request) {
		err := json.NewDecoder(r.Body).Decode(&remoteDriverNetworkRequest)
		if err != nil {
			http.Error(w, "Unable to decode JSON payload: "+err.Error(), http.StatusBadRequest)
			return
		}
		w.Header().Set("Content-Type", "application/vnd.docker.plugins.v1+json")
		fmt.Fprintf(w, "null")
	})

	mux.HandleFunc(fmt.Sprintf("/%s.FreeNetwork", driverapi.NetworkPluginEndpointType), func(w http.ResponseWriter, r *http.Request) {
		w.Header().Set("Content-Type", "application/vnd.docker.plugins.v1+json")
		fmt.Fprintf(w, "null")
	})

	mux.HandleFunc(fmt.Sprintf("/%s.CreateNetwork", driverapi.NetworkPluginEndpointType), func(w http.ResponseWriter, r *http.Request) {
		err := json.NewDecoder(r.Body).Decode(&remoteDriverNetworkRequest)
		if err != nil {
			http.Error(w, "Unable to decode JSON payload: "+err.Error(), http.StatusBadRequest)
			return
		}
		w.Header().Set("Content-Type", "application/vnd.docker.plugins.v1+json")
		fmt.Fprintf(w, "null")
	})

	mux.HandleFunc(fmt.Sprintf("/%s.DeleteNetwork", driverapi.NetworkPluginEndpointType), func(w http.ResponseWriter, r *http.Request) {
		w.Header().Set("Content-Type", "application/vnd.docker.plugins.v1+json")
		fmt.Fprintf(w, "null")
	})

	mux.HandleFunc(fmt.Sprintf("/%s.CreateEndpoint", driverapi.NetworkPluginEndpointType), func(w http.ResponseWriter, r *http.Request) {
		w.Header().Set("Content-Type", "application/vnd.docker.plugins.v1+json")
		fmt.Fprintf(w, `{"Interface":{"MacAddress":"a0:b1:c2:d3:e4:f5"}}`)
	})

	mux.HandleFunc(fmt.Sprintf("/%s.Join", driverapi.NetworkPluginEndpointType), func(w http.ResponseWriter, r *http.Request) {
		w.Header().Set("Content-Type", "application/vnd.docker.plugins.v1+json")

		veth := &netlink.Veth{
			LinkAttrs: netlink.LinkAttrs{Name: "randomIfName", TxQLen: 0}, PeerName: "cnt0"}
		if err := netlink.LinkAdd(veth); err != nil {
			fmt.Fprintf(w, `{"Error":"failed to add veth pair: `+err.Error()+`"}`)
		} else {
			fmt.Fprintf(w, `{"InterfaceName":{ "SrcName":"cnt0", "DstPrefix":"veth"}}`)
		}
	})

	mux.HandleFunc(fmt.Sprintf("/%s.Leave", driverapi.NetworkPluginEndpointType), func(w http.ResponseWriter, r *http.Request) {
		w.Header().Set("Content-Type", "application/vnd.docker.plugins.v1+json")
		fmt.Fprintf(w, "null")
	})

	mux.HandleFunc(fmt.Sprintf("/%s.DeleteEndpoint", driverapi.NetworkPluginEndpointType), func(w http.ResponseWriter, r *http.Request) {
		w.Header().Set("Content-Type", "application/vnd.docker.plugins.v1+json")
		if link, err := netlink.LinkByName("cnt0"); err == nil {
			netlink.LinkDel(link)
		}
		fmt.Fprintf(w, "null")
	})

	// IPAM Driver implementation
	var (
		poolRequest       remoteipam.RequestPoolRequest
		poolReleaseReq    remoteipam.ReleasePoolRequest
		addressRequest    remoteipam.RequestAddressRequest
		addressReleaseReq remoteipam.ReleaseAddressRequest
		lAS               = "localAS"
		gAS               = "globalAS"
		pool              = "172.28.0.0/16"
		poolID            = lAS + "/" + pool
		gw                = "172.28.255.254/16"
	)

	mux.HandleFunc(fmt.Sprintf("/%s.GetDefaultAddressSpaces", ipamapi.PluginEndpointType), func(w http.ResponseWriter, r *http.Request) {
		w.Header().Set("Content-Type", "application/vnd.docker.plugins.v1+json")
		fmt.Fprintf(w, `{"LocalDefaultAddressSpace":"`+lAS+`", "GlobalDefaultAddressSpace": "`+gAS+`"}`)
	})

	mux.HandleFunc(fmt.Sprintf("/%s.RequestPool", ipamapi.PluginEndpointType), func(w http.ResponseWriter, r *http.Request) {
		err := json.NewDecoder(r.Body).Decode(&poolRequest)
		if err != nil {
			http.Error(w, "Unable to decode JSON payload: "+err.Error(), http.StatusBadRequest)
			return
		}
		w.Header().Set("Content-Type", "application/vnd.docker.plugins.v1+json")
		if poolRequest.AddressSpace != lAS && poolRequest.AddressSpace != gAS {
			fmt.Fprintf(w, `{"Error":"Unknown address space in pool request: `+poolRequest.AddressSpace+`"}`)
		} else if poolRequest.Pool != "" && poolRequest.Pool != pool {
			fmt.Fprintf(w, `{"Error":"Cannot handle explicit pool requests yet"}`)
		} else {
			fmt.Fprintf(w, `{"PoolID":"`+poolID+`", "Pool":"`+pool+`"}`)
		}
	})

	mux.HandleFunc(fmt.Sprintf("/%s.RequestAddress", ipamapi.PluginEndpointType), func(w http.ResponseWriter, r *http.Request) {
		err := json.NewDecoder(r.Body).Decode(&addressRequest)
		if err != nil {
			http.Error(w, "Unable to decode JSON payload: "+err.Error(), http.StatusBadRequest)
			return
		}
		w.Header().Set("Content-Type", "application/vnd.docker.plugins.v1+json")
		// make sure libnetwork is now querying on the expected pool id
		if addressRequest.PoolID != poolID {
			fmt.Fprintf(w, `{"Error":"unknown pool id"}`)
		} else if addressRequest.Address != "" {
			fmt.Fprintf(w, `{"Error":"Cannot handle explicit address requests yet"}`)
		} else {
			fmt.Fprintf(w, `{"Address":"`+gw+`"}`)
		}
	})

	mux.HandleFunc(fmt.Sprintf("/%s.ReleaseAddress", ipamapi.PluginEndpointType), func(w http.ResponseWriter, r *http.Request) {
		err := json.NewDecoder(r.Body).Decode(&addressReleaseReq)
		if err != nil {
			http.Error(w, "Unable to decode JSON payload: "+err.Error(), http.StatusBadRequest)
			return
		}
		w.Header().Set("Content-Type", "application/vnd.docker.plugins.v1+json")
		// make sure libnetwork is now asking to release the expected address from the expected poolid
		if addressRequest.PoolID != poolID {
			fmt.Fprintf(w, `{"Error":"unknown pool id"}`)
		} else if addressReleaseReq.Address != gw {
			fmt.Fprintf(w, `{"Error":"unknown address"}`)
		} else {
			fmt.Fprintf(w, "null")
		}
	})

	mux.HandleFunc(fmt.Sprintf("/%s.ReleasePool", ipamapi.PluginEndpointType), func(w http.ResponseWriter, r *http.Request) {
		err := json.NewDecoder(r.Body).Decode(&poolReleaseReq)
		if err != nil {
			http.Error(w, "Unable to decode JSON payload: "+err.Error(), http.StatusBadRequest)
			return
		}
		w.Header().Set("Content-Type", "application/vnd.docker.plugins.v1+json")
		// make sure libnetwork is now asking to release the expected poolid
		if addressRequest.PoolID != poolID {
			fmt.Fprintf(w, `{"Error":"unknown pool id"}`)
		} else {
			fmt.Fprintf(w, "null")
		}
	})

	err := os.MkdirAll("/etc/docker/plugins", 0755)
	c.Assert(err, checker.IsNil)

	fileName := fmt.Sprintf("/etc/docker/plugins/%s.spec", netDrv)
	err = ioutil.WriteFile(fileName, []byte(url), 0644)
	c.Assert(err, checker.IsNil)

	ipamFileName := fmt.Sprintf("/etc/docker/plugins/%s.spec", ipamDrv)
	err = ioutil.WriteFile(ipamFileName, []byte(url), 0644)
	c.Assert(err, checker.IsNil)
}

func (s *DockerSwarmSuite) TestSwarmNetworkPlugin(c *check.C) {
	d := s.AddDaemon(c, true, true)

	out, err := d.Cmd("network", "create", "-d", globalNetworkPlugin, "foo")
	c.Assert(err, checker.IsNil)
	c.Assert(strings.TrimSpace(out), checker.Not(checker.Equals), "")

	name := "top"
	out, err = d.Cmd("service", "create", "--name", name, "--network", "foo", "busybox", "top")
	c.Assert(err, checker.IsNil)
	c.Assert(strings.TrimSpace(out), checker.Not(checker.Equals), "")

	out, err = d.Cmd("service", "inspect", "--format", "{{range .Spec.Networks}}{{.Target}}{{end}}", name)
	c.Assert(err, checker.IsNil)
	c.Assert(strings.TrimSpace(out), checker.Equals, "foo")
}

// Test case for #24712
func (s *DockerSwarmSuite) TestSwarmServiceEnvFile(c *check.C) {
	d := s.AddDaemon(c, true, true)

	path := filepath.Join(d.folder, "env.txt")
	err := ioutil.WriteFile(path, []byte("VAR1=A\nVAR2=A\n"), 0644)
	c.Assert(err, checker.IsNil)

	name := "worker"
	out, err := d.Cmd("service", "create", "--env-file", path, "--env", "VAR1=B", "--env", "VAR1=C", "--env", "VAR2=", "--env", "VAR2", "--name", name, "busybox", "top")
	c.Assert(err, checker.IsNil)
	c.Assert(strings.TrimSpace(out), checker.Not(checker.Equals), "")

	// The complete env is [VAR1=A VAR2=A VAR1=B VAR1=C VAR2= VAR2] and duplicates will be removed => [VAR1=C VAR2]
	out, err = d.Cmd("inspect", "--format", "{{ .Spec.TaskTemplate.ContainerSpec.Env }}", name)
	c.Assert(err, checker.IsNil)
	c.Assert(out, checker.Contains, "[VAR1=C VAR2]")
=======
	c.Assert(waitRun("test", "-H", d.sock()), check.IsNil)
>>>>>>> b5eac429
}<|MERGE_RESOLUTION|>--- conflicted
+++ resolved
@@ -268,10 +268,7 @@
 
 	d.Restart()
 
-<<<<<<< HEAD
-	out, err = d.Cmd("ps", "-q")
-	c.Assert(err, checker.IsNil)
-	c.Assert(strings.TrimSpace(out), checker.Not(checker.Equals), "")
+	c.Assert(waitRun("test", "-H", d.sock()), check.IsNil)
 }
 
 func (s *DockerSwarmSuite) TestSwarmContainerEndpointOptions(c *check.C) {
@@ -606,7 +603,4 @@
 	out, err = d.Cmd("inspect", "--format", "{{ .Spec.TaskTemplate.ContainerSpec.Env }}", name)
 	c.Assert(err, checker.IsNil)
 	c.Assert(out, checker.Contains, "[VAR1=C VAR2]")
-=======
-	c.Assert(waitRun("test", "-H", d.sock()), check.IsNil)
->>>>>>> b5eac429
 }