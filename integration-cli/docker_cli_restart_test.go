package main

import (
	"os"
	"strconv"
	"strings"
	"time"

	"github.com/docker/docker/integration-cli/checker"
	"github.com/go-check/check"
)

func (s *DockerSuite) TestRestartStoppedContainer(c *check.C) {
	dockerCmd(c, "run", "--name=test", "busybox", "echo", "foobar")
	cleanedContainerID := getIDByName(c, "test")

	out, _ := dockerCmd(c, "logs", cleanedContainerID)
	c.Assert(out, checker.Equals, "foobar\n")

	dockerCmd(c, "restart", cleanedContainerID)

	// Wait until the container has stopped
	err := waitInspect(cleanedContainerID, "{{.State.Running}}", "false", 20*time.Second)
	c.Assert(err, checker.IsNil)

	out, _ = dockerCmd(c, "logs", cleanedContainerID)
	c.Assert(out, checker.Equals, "foobar\nfoobar\n")
}

func (s *DockerSuite) TestRestartRunningContainer(c *check.C) {
	out, _ := dockerCmd(c, "run", "-d", "busybox", "sh", "-c", "echo foobar && sleep 30 && echo 'should not print this'")

	cleanedContainerID := strings.TrimSpace(out)

	c.Assert(waitRun(cleanedContainerID), checker.IsNil)

	getLogs := func(c *check.C) (interface{}, check.CommentInterface) {
		out, _ := dockerCmd(c, "logs", cleanedContainerID)
		return out, nil
	}

	// Wait 10 seconds for the 'echo' to appear in the logs
	waitAndAssert(c, 10*time.Second, getLogs, checker.Equals, "foobar\n")

	dockerCmd(c, "restart", "-t", "1", cleanedContainerID)
	c.Assert(waitRun(cleanedContainerID), checker.IsNil)

	// Wait 10 seconds for first 'echo' appear (again) in the logs
	waitAndAssert(c, 10*time.Second, getLogs, checker.Equals, "foobar\nfoobar\n")
}

// Test that restarting a container with a volume does not create a new volume on restart. Regression test for #819.
func (s *DockerSuite) TestRestartWithVolumes(c *check.C) {
	prefix, slash := getPrefixAndSlashFromDaemonPlatform()
	out, _ := runSleepingContainer(c, "-d", "-v", prefix+slash+"test")

	cleanedContainerID := strings.TrimSpace(out)
	out, err := inspectFilter(cleanedContainerID, "len .Mounts")
	c.Assert(err, check.IsNil, check.Commentf("failed to inspect %s: %s", cleanedContainerID, out))
	out = strings.Trim(out, " \n\r")
	c.Assert(out, checker.Equals, "1")

	source, err := inspectMountSourceField(cleanedContainerID, prefix+slash+"test")
	c.Assert(err, checker.IsNil)

	dockerCmd(c, "restart", cleanedContainerID)

	out, err = inspectFilter(cleanedContainerID, "len .Mounts")
	c.Assert(err, check.IsNil, check.Commentf("failed to inspect %s: %s", cleanedContainerID, out))
	out = strings.Trim(out, " \n\r")
	c.Assert(out, checker.Equals, "1")

	sourceAfterRestart, err := inspectMountSourceField(cleanedContainerID, prefix+slash+"test")
	c.Assert(err, checker.IsNil)
	c.Assert(source, checker.Equals, sourceAfterRestart)
}

func (s *DockerSuite) TestRestartDisconnectedContainer(c *check.C) {
	testRequires(c, DaemonIsLinux, SameHostDaemon, NotUserNamespace, NotArm)

	// Run a container on the default bridge network
	out, _ := dockerCmd(c, "run", "-d", "--name", "c0", "busybox", "top")
	cleanedContainerID := strings.TrimSpace(out)
	c.Assert(waitRun(cleanedContainerID), checker.IsNil)

	// Disconnect the container from the network
	out, err := dockerCmd(c, "network", "disconnect", "bridge", "c0")
	c.Assert(err, check.NotNil, check.Commentf(out))

	// Restart the container
	dockerCmd(c, "restart", "c0")
	c.Assert(err, check.NotNil, check.Commentf(out))
}

func (s *DockerSuite) TestRestartPolicyNO(c *check.C) {
	out, _ := dockerCmd(c, "create", "--restart=no", "busybox")

	id := strings.TrimSpace(string(out))
	name := inspectField(c, id, "HostConfig.RestartPolicy.Name")
	c.Assert(name, checker.Equals, "no")
}

func (s *DockerSuite) TestRestartPolicyAlways(c *check.C) {
	out, _ := dockerCmd(c, "create", "--restart=always", "busybox")

	id := strings.TrimSpace(string(out))
	name := inspectField(c, id, "HostConfig.RestartPolicy.Name")
	c.Assert(name, checker.Equals, "always")

	MaximumRetryCount := inspectField(c, id, "HostConfig.RestartPolicy.MaximumRetryCount")

	// MaximumRetryCount=0 if the restart policy is always
	c.Assert(MaximumRetryCount, checker.Equals, "0")
}

func (s *DockerSuite) TestRestartPolicyOnFailure(c *check.C) {
	out, _, err := dockerCmdWithError("create", "--restart=on-failure:-1", "busybox")
	c.Assert(err, check.NotNil, check.Commentf(out))
	c.Assert(out, checker.Contains, "maximum retry count cannot be negative")

	out, _ = dockerCmd(c, "create", "--restart=on-failure:1", "busybox")

	id := strings.TrimSpace(string(out))
	name := inspectField(c, id, "HostConfig.RestartPolicy.Name")
	maxRetry := inspectField(c, id, "HostConfig.RestartPolicy.MaximumRetryCount")

	c.Assert(name, checker.Equals, "on-failure")
	c.Assert(maxRetry, checker.Equals, "1")

	out, _ = dockerCmd(c, "create", "--restart=on-failure:0", "busybox")

	id = strings.TrimSpace(string(out))
	name = inspectField(c, id, "HostConfig.RestartPolicy.Name")
	maxRetry = inspectField(c, id, "HostConfig.RestartPolicy.MaximumRetryCount")

	c.Assert(name, checker.Equals, "on-failure")
	c.Assert(maxRetry, checker.Equals, "0")

	out, _ = dockerCmd(c, "create", "--restart=on-failure", "busybox")

	id = strings.TrimSpace(string(out))
	name = inspectField(c, id, "HostConfig.RestartPolicy.Name")
	maxRetry = inspectField(c, id, "HostConfig.RestartPolicy.MaximumRetryCount")

	c.Assert(name, checker.Equals, "on-failure")
	c.Assert(maxRetry, checker.Equals, "0")
}

// a good container with --restart=on-failure:3
// MaximumRetryCount!=0; RestartCount=0
func (s *DockerSuite) TestRestartContainerwithGoodContainer(c *check.C) {
	out, _ := dockerCmd(c, "run", "-d", "--restart=on-failure:3", "busybox", "true")

	id := strings.TrimSpace(string(out))
	err := waitInspect(id, "{{ .State.Restarting }} {{ .State.Running }}", "false false", 30*time.Second)
	c.Assert(err, checker.IsNil)

	count := inspectField(c, id, "RestartCount")
	c.Assert(count, checker.Equals, "0")

	MaximumRetryCount := inspectField(c, id, "HostConfig.RestartPolicy.MaximumRetryCount")
	c.Assert(MaximumRetryCount, checker.Equals, "3")

}

func (s *DockerSuite) TestRestartContainerSuccess(c *check.C) {
	testRequires(c, SameHostDaemon)

	out, _ := runSleepingContainer(c, "-d", "--restart=always")
	id := strings.TrimSpace(out)
	c.Assert(waitRun(id), check.IsNil)

	pidStr := inspectField(c, id, "State.Pid")

	pid, err := strconv.Atoi(pidStr)
	c.Assert(err, check.IsNil)

	p, err := os.FindProcess(pid)
	c.Assert(err, check.IsNil)
	c.Assert(p, check.NotNil)

	err = p.Kill()
	c.Assert(err, check.IsNil)

	err = waitInspect(id, "{{.RestartCount}}", "1", 30*time.Second)
	c.Assert(err, check.IsNil)

	err = waitInspect(id, "{{.State.Status}}", "running", 30*time.Second)
	c.Assert(err, check.IsNil)
}

func (s *DockerSuite) TestRestartWithPolicyUserDefinedNetwork(c *check.C) {
	// TODO Windows. This may be portable following HNS integration post TP5.
	testRequires(c, DaemonIsLinux, SameHostDaemon, NotUserNamespace, NotArm)
	dockerCmd(c, "network", "create", "-d", "bridge", "udNet")

	dockerCmd(c, "run", "-d", "--net=udNet", "--name=first", "busybox", "top")
	c.Assert(waitRun("first"), check.IsNil)

	dockerCmd(c, "run", "-d", "--restart=always", "--net=udNet", "--name=second",
		"--link=first:foo", "busybox", "top")
	c.Assert(waitRun("second"), check.IsNil)

	// ping to first and its alias foo must succeed
	_, _, err := dockerCmdWithError("exec", "second", "ping", "-c", "1", "first")
	c.Assert(err, check.IsNil)
	_, _, err = dockerCmdWithError("exec", "second", "ping", "-c", "1", "foo")
	c.Assert(err, check.IsNil)

	// Now kill the second container and let the restart policy kick in
	pidStr := inspectField(c, "second", "State.Pid")

	pid, err := strconv.Atoi(pidStr)
	c.Assert(err, check.IsNil)

	p, err := os.FindProcess(pid)
	c.Assert(err, check.IsNil)
	c.Assert(p, check.NotNil)

	err = p.Kill()
	c.Assert(err, check.IsNil)

	err = waitInspect("second", "{{.RestartCount}}", "1", 5*time.Second)
	c.Assert(err, check.IsNil)

	err = waitInspect("second", "{{.State.Status}}", "running", 5*time.Second)

	// ping to first and its alias foo must still succeed
	_, _, err = dockerCmdWithError("exec", "second", "ping", "-c", "1", "first")
	c.Assert(err, check.IsNil)
	_, _, err = dockerCmdWithError("exec", "second", "ping", "-c", "1", "foo")
	c.Assert(err, check.IsNil)
}

func (s *DockerSuite) TestRestartPolicyAfterRestart(c *check.C) {
	testRequires(c, SameHostDaemon)

	out, _ := runSleepingContainer(c, "-d", "--restart=always")
	id := strings.TrimSpace(out)
	c.Assert(waitRun(id), check.IsNil)

	dockerCmd(c, "restart", id)

	c.Assert(waitRun(id), check.IsNil)

	pidStr := inspectField(c, id, "State.Pid")

	pid, err := strconv.Atoi(pidStr)
	c.Assert(err, check.IsNil)

	p, err := os.FindProcess(pid)
	c.Assert(err, check.IsNil)
	c.Assert(p, check.NotNil)

	err = p.Kill()
	c.Assert(err, check.IsNil)

	err = waitInspect(id, "{{.RestartCount}}", "1", 30*time.Second)
	c.Assert(err, check.IsNil)

	err = waitInspect(id, "{{.State.Status}}", "running", 30*time.Second)
	c.Assert(err, check.IsNil)
}

func (s *DockerSuite) TestRestartContainerwithRestartPolicy(c *check.C) {
	out1, _ := dockerCmd(c, "run", "-d", "--restart=on-failure:3", "busybox", "false")
	out2, _ := dockerCmd(c, "run", "-d", "--restart=always", "busybox", "false")

	id1 := strings.TrimSpace(string(out1))
	id2 := strings.TrimSpace(string(out2))
	waitTimeout := 15 * time.Second
	if testEnv.DaemonPlatform() == "windows" {
		waitTimeout = 150 * time.Second
	}
	err := waitInspect(id1, "{{ .State.Restarting }} {{ .State.Running }}", "false false", waitTimeout)
	c.Assert(err, checker.IsNil)

	dockerCmd(c, "restart", id1)
	dockerCmd(c, "restart", id2)

	// Make sure we can stop/start (regression test from a705e166cf3bcca62543150c2b3f9bfeae45ecfa)
	dockerCmd(c, "stop", id1)
	dockerCmd(c, "stop", id2)
	dockerCmd(c, "start", id1)
	dockerCmd(c, "start", id2)

	// Kill the containers, making sure the are stopped at the end of the test
	dockerCmd(c, "kill", id1)
	dockerCmd(c, "kill", id2)
	err = waitInspect(id1, "{{ .State.Restarting }} {{ .State.Running }}", "false false", waitTimeout)
	c.Assert(err, checker.IsNil)
	err = waitInspect(id2, "{{ .State.Restarting }} {{ .State.Running }}", "false false", waitTimeout)
	c.Assert(err, checker.IsNil)
}

func (s *DockerSuite) TestRestartAutoRemoveContainer(c *check.C) {
	out, _ := runSleepingContainer(c, "--rm")

	id := strings.TrimSpace(string(out))
	dockerCmd(c, "restart", id)
	err := waitInspect(id, "{{ .State.Restarting }} {{ .State.Running }}", "false true", 15*time.Second)
	c.Assert(err, checker.IsNil)

	out, _ = dockerCmd(c, "ps")
	c.Assert(out, checker.Contains, id[:12], check.Commentf("container should be restarted instead of removed: %v", out))

<<<<<<< HEAD
	// Kill the container to make sure it will be removed
	dockerCmd(c, "kill", id)
=======
}

func (s *DockerSuite) TestCreateStartRestartStopStartKillRm(c *check.C) {
	defer deleteAllContainers()

	runCmd := exec.Command(dockerBinary, "run", "-d", "busybox", "top")
	out, _, err := runCommandWithOutput(runCmd)
	if err != nil {
		c.Fatal(out, err)
	}

	cleanedContainerID := strings.TrimSpace(out)

	out, _ = dockerCmd(c, "ps", "-aq")
	if strings.HasPrefix(cleanedContainerID, out) {
		c.Fatal("Containers id is not listed")
	}

	dockerCmd(c, "restart", cleanedContainerID)

	dockerCmd(c, "stop", cleanedContainerID)

	dockerCmd(c, "start", cleanedContainerID)

	dockerCmd(c, "kill", cleanedContainerID)

	dockerCmd(c, "rm", cleanedContainerID)

	dockerCmd(c, "ps", "-aq")

>>>>>>> f9b8cdca
}<|MERGE_RESOLUTION|>--- conflicted
+++ resolved
@@ -304,10 +304,8 @@
 	out, _ = dockerCmd(c, "ps")
 	c.Assert(out, checker.Contains, id[:12], check.Commentf("container should be restarted instead of removed: %v", out))
 
-<<<<<<< HEAD
 	// Kill the container to make sure it will be removed
 	dockerCmd(c, "kill", id)
-=======
 }
 
 func (s *DockerSuite) TestCreateStartRestartStopStartKillRm(c *check.C) {
@@ -338,5 +336,4 @@
 
 	dockerCmd(c, "ps", "-aq")
 
->>>>>>> f9b8cdca
 }