package docker

import (
	"bytes"
	"crypto/sha256"
	"encoding/hex"
	"errors"
	"fmt"
	"github.com/dotcloud/docker/rcli"
	"index/suffixarray"
	"io"
	"io/ioutil"
	"net/http"
	"os"
	"os/exec"
	"path/filepath"
	"regexp"
	"runtime"
	"strings"
	"sync"
	"time"
)

// Go is a basic promise implementation: it wraps calls a function in a goroutine,
// and returns a channel which will later return the function's return value.
func Go(f func() error) chan error {
	ch := make(chan error)
	go func() {
		ch <- f()
	}()
	return ch
}

// Request a given URL and return an io.Reader
func Download(url string, stderr io.Writer) (*http.Response, error) {
	var resp *http.Response
	var err error = nil
	if resp, err = http.Get(url); err != nil {
		return nil, err
	}
	if resp.StatusCode >= 400 {
		return nil, errors.New("Got HTTP status code >= 400: " + resp.Status)
	}
	return resp, nil
}

// Debug function, if the debug flag is set, then display. Do nothing otherwise
// If Docker is in damon mode, also send the debug info on the socket
func Debugf(format string, a ...interface{}) {
	if os.Getenv("DEBUG") != "" {

		// Retrieve the stack infos
		_, file, line, ok := runtime.Caller(1)
		if !ok {
			file = "<unknown>"
			line = -1
		} else {
			file = file[strings.LastIndex(file, "/")+1:]
		}

		fmt.Fprintf(os.Stderr, fmt.Sprintf("[debug] %s:%d %s\n", file, line, format), a...)
		if rcli.CLIENT_SOCKET != nil {
			fmt.Fprintf(rcli.CLIENT_SOCKET, fmt.Sprintf("[debug] %s:%d %s\n", file, line, format), a...)
		}
	}
}

// Reader with progress bar
type progressReader struct {
	reader       io.ReadCloser // Stream to read from
	output       io.Writer     // Where to send progress bar to
	readTotal    int           // Expected stream length (bytes)
	readProgress int           // How much has been read so far (bytes)
	lastUpdate   int           // How many bytes read at least update
	template     string        // Template to print. Default "%v/%v (%v)"
}

func (r *progressReader) Read(p []byte) (n int, err error) {
	read, err := io.ReadCloser(r.reader).Read(p)
	r.readProgress += read

	updateEvery := 4096
	if r.readTotal > 0 {
		// Only update progress for every 1% read
		if increment := int(0.01 * float64(r.readTotal)); increment > updateEvery {
			updateEvery = increment
		}
	}
	if r.readProgress-r.lastUpdate > updateEvery || err != nil {
		if r.readTotal > 0 {
			fmt.Fprintf(r.output, r.template+"\r", r.readProgress, r.readTotal, fmt.Sprintf("%.0f%%", float64(r.readProgress)/float64(r.readTotal)*100))
		} else {
			fmt.Fprintf(r.output, r.template+"\r", r.readProgress, "?", "n/a")
		}
		r.lastUpdate = r.readProgress
	}
	// Send newline when complete
	if err != nil {
		fmt.Fprintf(r.output, "\n")
	}

	return read, err
}
func (r *progressReader) Close() error {
	return io.ReadCloser(r.reader).Close()
}
func ProgressReader(r io.ReadCloser, size int, output io.Writer, template string) *progressReader {
	if template == "" {
		template = "%v/%v (%v)"
	}
	return &progressReader{r, output, size, 0, 0, template}
}

// HumanDuration returns a human-readable approximation of a duration
// (eg. "About a minute", "4 hours ago", etc.)
func HumanDuration(d time.Duration) string {
	if seconds := int(d.Seconds()); seconds < 1 {
		return "Less than a second"
	} else if seconds < 60 {
		return fmt.Sprintf("%d seconds", seconds)
	} else if minutes := int(d.Minutes()); minutes == 1 {
		return "About a minute"
	} else if minutes < 60 {
		return fmt.Sprintf("%d minutes", minutes)
	} else if hours := int(d.Hours()); hours == 1 {
		return "About an hour"
	} else if hours < 48 {
		return fmt.Sprintf("%d hours", hours)
	} else if hours < 24*7*2 {
		return fmt.Sprintf("%d days", hours/24)
	} else if hours < 24*30*3 {
		return fmt.Sprintf("%d weeks", hours/24/7)
	} else if hours < 24*365*2 {
		return fmt.Sprintf("%d months", hours/24/30)
	}
	return fmt.Sprintf("%d years", d.Hours()/24/365)
}

func Trunc(s string, maxlen int) string {
	if len(s) <= maxlen {
		return s
	}
	return s[:maxlen]
}

// Figure out the absolute path of our own binary
func SelfPath() string {
	path, err := exec.LookPath(os.Args[0])
	if err != nil {
		panic(err)
	}
	path, err = filepath.Abs(path)
	if err != nil {
		panic(err)
	}
	return path
}

type nopWriteCloser struct {
	io.Writer
}

func (w *nopWriteCloser) Close() error { return nil }

func NopWriteCloser(w io.Writer) io.WriteCloser {
	return &nopWriteCloser{w}
}

type bufReader struct {
	buf    *bytes.Buffer
	reader io.Reader
	err    error
	l      sync.Mutex
	wait   sync.Cond
}

func newBufReader(r io.Reader) *bufReader {
	reader := &bufReader{
		buf:    &bytes.Buffer{},
		reader: r,
	}
	reader.wait.L = &reader.l
	go reader.drain()
	return reader
}

func (r *bufReader) drain() {
	buf := make([]byte, 1024)
	for {
		n, err := r.reader.Read(buf)
		r.l.Lock()
		if err != nil {
			r.err = err
		} else {
			r.buf.Write(buf[0:n])
		}
		r.wait.Signal()
		r.l.Unlock()
		if err != nil {
			break
		}
	}
}

func (r *bufReader) Read(p []byte) (n int, err error) {
	r.l.Lock()
	defer r.l.Unlock()
	for {
		n, err = r.buf.Read(p)
		if n > 0 {
			return n, err
		}
		if r.err != nil {
			return 0, r.err
		}
		r.wait.Wait()
	}
	panic("unreachable")
}

func (r *bufReader) Close() error {
	closer, ok := r.reader.(io.ReadCloser)
	if !ok {
		return nil
	}
	return closer.Close()
}

type writeBroadcaster struct {
	mu      sync.Mutex
	writers map[io.WriteCloser]struct{}
}

func (w *writeBroadcaster) AddWriter(writer io.WriteCloser) {
	w.mu.Lock()
	w.writers[writer] = struct{}{}
	w.mu.Unlock()
}

// FIXME: Is that function used?
// FIXME: This relies on the concrete writer type used having equality operator
func (w *writeBroadcaster) RemoveWriter(writer io.WriteCloser) {
	w.mu.Lock()
	delete(w.writers, writer)
	w.mu.Unlock()
}

func (w *writeBroadcaster) Write(p []byte) (n int, err error) {
	w.mu.Lock()
	defer w.mu.Unlock()
	for writer := range w.writers {
		if n, err := writer.Write(p); err != nil || n != len(p) {
			// On error, evict the writer
			delete(w.writers, writer)
		}
	}
	return len(p), nil
}

func (w *writeBroadcaster) CloseWriters() error {
	w.mu.Lock()
	defer w.mu.Unlock()
	for writer := range w.writers {
		writer.Close()
	}
	w.writers = make(map[io.WriteCloser]struct{})
	return nil
}

func newWriteBroadcaster() *writeBroadcaster {
	return &writeBroadcaster{writers: make(map[io.WriteCloser]struct{})}
}

func getTotalUsedFds() int {
	if fds, err := ioutil.ReadDir(fmt.Sprintf("/proc/%d/fd", os.Getpid())); err != nil {
		Debugf("Error opening /proc/%d/fd: %s", os.Getpid(), err)
	} else {
		return len(fds)
	}
	return -1
}

// TruncIndex allows the retrieval of string identifiers by any of their unique prefixes.
// This is used to retrieve image and container IDs by more convenient shorthand prefixes.
type TruncIndex struct {
	index *suffixarray.Index
	ids   map[string]bool
	bytes []byte
}

func NewTruncIndex() *TruncIndex {
	return &TruncIndex{
		index: suffixarray.New([]byte{' '}),
		ids:   make(map[string]bool),
		bytes: []byte{' '},
	}
}

func (idx *TruncIndex) Add(id string) error {
	if strings.Contains(id, " ") {
		return fmt.Errorf("Illegal character: ' '")
	}
	if _, exists := idx.ids[id]; exists {
		return fmt.Errorf("Id already exists: %s", id)
	}
	idx.ids[id] = true
	idx.bytes = append(idx.bytes, []byte(id+" ")...)
	idx.index = suffixarray.New(idx.bytes)
	return nil
}

func (idx *TruncIndex) Delete(id string) error {
	if _, exists := idx.ids[id]; !exists {
		return fmt.Errorf("No such id: %s", id)
	}
	before, after, err := idx.lookup(id)
	if err != nil {
		return err
	}
	delete(idx.ids, id)
	idx.bytes = append(idx.bytes[:before], idx.bytes[after:]...)
	idx.index = suffixarray.New(idx.bytes)
	return nil
}

func (idx *TruncIndex) lookup(s string) (int, int, error) {
	offsets := idx.index.Lookup([]byte(" "+s), -1)
	//log.Printf("lookup(%s): %v (index bytes: '%s')\n", s, offsets, idx.index.Bytes())
	if offsets == nil || len(offsets) == 0 || len(offsets) > 1 {
		return -1, -1, fmt.Errorf("No such id: %s", s)
	}
	offsetBefore := offsets[0] + 1
	offsetAfter := offsetBefore + strings.Index(string(idx.bytes[offsetBefore:]), " ")
	return offsetBefore, offsetAfter, nil
}

func (idx *TruncIndex) Get(s string) (string, error) {
	before, after, err := idx.lookup(s)
	//log.Printf("Get(%s) bytes=|%s| before=|%d| after=|%d|\n", s, idx.bytes, before, after)
	if err != nil {
		return "", err
	}
	return string(idx.bytes[before:after]), err
}

// TruncateId returns a shorthand version of a string identifier for convenience.
// A collision with other shorthands is very unlikely, but possible.
// In case of a collision a lookup with TruncIndex.Get() will fail, and the caller
// will need to use a langer prefix, or the full-length Id.
func TruncateId(id string) string {
	shortLen := 12
	if len(id) < shortLen {
		shortLen = len(id)
	}
	return id[:shortLen]
}

// Code c/c from io.Copy() modified to handle escape sequence
func CopyEscapable(dst io.Writer, src io.ReadCloser) (written int64, err error) {
	buf := make([]byte, 32*1024)
	for {
		nr, er := src.Read(buf)
		if nr > 0 {
			// ---- Docker addition
			// char 16 is C-p
			if nr == 1 && buf[0] == 16 {
				nr, er = src.Read(buf)
				// char 17 is C-q
				if nr == 1 && buf[0] == 17 {
					if err := src.Close(); err != nil {
						return 0, err
					}
					return 0, io.EOF
				}
			}
			// ---- End of docker
			nw, ew := dst.Write(buf[0:nr])
			if nw > 0 {
				written += int64(nw)
			}
			if ew != nil {
				err = ew
				break
			}
			if nr != nw {
				err = io.ErrShortWrite
				break
			}
		}
		if er == io.EOF {
			break
		}
		if er != nil {
			err = er
			break
		}
	}
	return written, err
}

<<<<<<< HEAD
func HashData(src io.Reader) (string, error) {
	h := sha256.New()
	if _, err := io.Copy(h, src); err != nil {
		return "", err
	}
	return "sha256:"+hex.EncodeToString(h.Sum(nil)), nil
=======
type KernelVersionInfo struct {
	Kernel int
	Major  int
	Minor  int
	Flavor string
}

// FIXME: this doens't build on Darwin
func GetKernelVersion() (*KernelVersionInfo, error) {
	return getKernelVersion()
}

func (k *KernelVersionInfo) String() string {
	return fmt.Sprintf("%d.%d.%d-%s", k.Kernel, k.Major, k.Minor, k.Flavor)
}

// Compare two KernelVersionInfo struct.
// Returns -1 if a < b, = if a == b, 1 it a > b
func CompareKernelVersion(a, b *KernelVersionInfo) int {
	if a.Kernel < b.Kernel {
		return -1
	} else if a.Kernel > b.Kernel {
		return 1
	}

	if a.Major < b.Major {
		return -1
	} else if a.Major > b.Major {
		return 1
	}

	if a.Minor < b.Minor {
		return -1
	} else if a.Minor > b.Minor {
		return 1
	}

	return 0
}

func FindCgroupMountpoint(cgroupType string) (string, error) {
	output, err := exec.Command("mount").CombinedOutput()
	if err != nil {
		return "", err
	}

	reg := regexp.MustCompile(`^.* on (.*) type cgroup \(.*` + cgroupType + `[,\)]`)
	for _, line := range strings.Split(string(output), "\n") {
		r := reg.FindStringSubmatch(line)
		if len(r) == 2 {
			return r[1], nil
		}
	}
	return "", fmt.Errorf("cgroup mountpoint not found for %s", cgroupType)
>>>>>>> 8f81e175
}<|MERGE_RESOLUTION|>--- conflicted
+++ resolved
@@ -398,14 +398,14 @@
 	return written, err
 }
 
-<<<<<<< HEAD
 func HashData(src io.Reader) (string, error) {
 	h := sha256.New()
 	if _, err := io.Copy(h, src); err != nil {
 		return "", err
 	}
 	return "sha256:"+hex.EncodeToString(h.Sum(nil)), nil
-=======
+}
+
 type KernelVersionInfo struct {
 	Kernel int
 	Major  int
@@ -460,5 +460,4 @@
 		}
 	}
 	return "", fmt.Errorf("cgroup mountpoint not found for %s", cgroupType)
->>>>>>> 8f81e175
 }