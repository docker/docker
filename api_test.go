package docker

import (
	"archive/tar"
	"bufio"
	"bytes"
	"code.google.com/p/gomock/gomock"
	"container/list"
	"encoding/json"
	"github.com/dotcloud/docker/auth"
	"github.com/dotcloud/docker/utils"
	"io"
	"net"
	"net/http"
	"net/http/httptest"
	"net/url"
	"os"
	"path"
	"testing"
	"time"
)

<<<<<<< HEAD
func getRuntimeWithContainers(ids []string, createdAt []time.Time, lastStarted []time.Time) *Runtime {
	r := &Runtime{}
	result := list.New()
	for i := range createdAt {
		c := createdAt[i]
		l := lastStarted[i]

		container := &Container{}
		container.ID = ids[i]
		container.Created = c
		container.State = State{}
		container.State.StartedAt = l
		result.PushFront(container)
	}
	r.containers = result
	return r
}

func getRuntimeWithThreeContainers() *Runtime {
	return getRuntimeWithContainers([]string{"abc", "def", "g12"},
		[]time.Time{time.Unix(400000, 0), time.Unix(200000, 0), time.Unix(300000, 0)},
		[]time.Time{time.Unix(500000, 0), time.Unix(700000, 0), time.Unix(600000, 0)})
}

func TestCleanAcceptsCreatedBefore(t *testing.T) {
	mockCtrl := gomock.NewController(t)
	defer mockCtrl.Finish()

	mockSrv := NewMockServer(mockCtrl)

	mockSrv.EXPECT().GetRuntime().Return(getRuntimeWithThreeContainers()).Times(1)

	mockSrv.EXPECT().ContainerDestroy("def", true).Times(1)

	r := &http.Request{}
	v := &url.Values{}
	v.Add("createdBefore", "250000")
	r.Form = *v

	recorder := httptest.NewRecorder()

	vars := map[string]string{}

	postClean(mockSrv, 1, recorder, r, vars)
}

func TestCleanAcceptsMultipleFilters(t *testing.T) {
	mockCtrl := gomock.NewController(t)
	defer mockCtrl.Finish()

	mockSrv := NewMockServer(mockCtrl)

	mockSrv.EXPECT().GetRuntime().Return(getRuntimeWithThreeContainers()).Times(1)

	mockSrv.EXPECT().ContainerDestroy("g12", true).Times(1)

	r := &http.Request{}
	v := &url.Values{}
	v.Add("createdBefore", "350000")
	v.Add("lastStarted", "650000")
	r.Form = *v

	recorder := httptest.NewRecorder()

	vars := map[string]string{}

	postClean(mockSrv, 1, recorder, r, vars)
}

func TestCleanWillNotDeleteVolumesIfRemoveVolumesSetToFalse(t *testing.T) {
	mockCtrl := gomock.NewController(t)
	defer mockCtrl.Finish()

	mockSrv := NewMockServer(mockCtrl)

	mockSrv.EXPECT().GetRuntime().Return(getRuntimeWithThreeContainers()).Times(1)

	mockSrv.EXPECT().ContainerDestroy("def", false).Times(1)

	r := &http.Request{}
	v := &url.Values{}
	v.Add("createdBefore", "250000")
	v.Add("removeVolumes", "false")
	r.Form = *v

	recorder := httptest.NewRecorder()

	vars := map[string]string{}

	postClean(mockSrv, 1, recorder, r, vars)
}

func TestCleanNotPassingAnyArgumentsWontDeleteAnything(t *testing.T) {
	mockCtrl := gomock.NewController(t)
	defer mockCtrl.Finish()

	mockSrv := NewMockServer(mockCtrl)

	mockSrv.EXPECT().GetRuntime().Return(getRuntimeWithThreeContainers()).Times(1)

	mockSrv.EXPECT().ContainerDestroy(gomock.Any(), gomock.Any()).Times(0)

	r := &http.Request{}
	v := &url.Values{}
	r.Form = *v

	recorder := httptest.NewRecorder()

	vars := map[string]string{}

	postClean(mockSrv, 1, recorder, r, vars)
}

func TestCleanAcceptsDurationAsAnArgument(t *testing.T) {
	mockCtrl := gomock.NewController(t)
	defer mockCtrl.Finish()

	mockSrv := NewMockServer(mockCtrl)

	mockSrv.EXPECT().GetRuntime().Return(getRuntimeWithThreeContainers()).Times(1)

	mockSrv.EXPECT().ContainerDestroy(gomock.Any(), gomock.Any()).Times(0)

	r := &http.Request{}
	v := &url.Values{}
	r.Form = *v

	recorder := httptest.NewRecorder()

	vars := map[string]string{}

	postClean(mockSrv, 1, recorder, r, vars)
=======
func TestGetBoolParam(t *testing.T) {
	if ret, err := getBoolParam("true"); err != nil || !ret {
		t.Fatalf("true -> true, nil | got %b %s", ret, err)
	}
	if ret, err := getBoolParam("True"); err != nil || !ret {
		t.Fatalf("True -> true, nil | got %b %s", ret, err)
	}
	if ret, err := getBoolParam("1"); err != nil || !ret {
		t.Fatalf("1 -> true, nil | got %b %s", ret, err)
	}
	if ret, err := getBoolParam(""); err != nil || ret {
		t.Fatalf("\"\" -> false, nil | got %b %s", ret, err)
	}
	if ret, err := getBoolParam("false"); err != nil || ret {
		t.Fatalf("false -> false, nil | got %b %s", ret, err)
	}
	if ret, err := getBoolParam("0"); err != nil || ret {
		t.Fatalf("0 -> false, nil | got %b %s", ret, err)
	}
	if ret, err := getBoolParam("faux"); err == nil || ret {
		t.Fatalf("faux -> false, err | got %b %s", ret, err)
	}
>>>>>>> ecd1fff9
}

func TestPostAuth(t *testing.T) {
	runtime, err := newTestRuntime()
	if err != nil {
		t.Fatal(err)
	}
	defer nuke(runtime)

	srv := &ServerImpl{
		runtime: runtime,
	}

	r := httptest.NewRecorder()

	authConfig := &auth.AuthConfig{
		Username: "utest",
		Password: "utest",
		Email:    "utest@yopmail.com",
	}

	authConfigJSON, err := json.Marshal(authConfig)
	if err != nil {
		t.Fatal(err)
	}

	req, err := http.NewRequest("POST", "/auth", bytes.NewReader(authConfigJSON))
	if err != nil {
		t.Fatal(err)
	}

	if err := postAuth(srv, APIVERSION, r, req, nil); err != nil {
		t.Fatal(err)
	}

	if r.Code != http.StatusOK && r.Code != 0 {
		t.Fatalf("%d OK or 0 expected, received %d\n", http.StatusOK, r.Code)
	}
}

func TestGetVersion(t *testing.T) {
	runtime, err := newTestRuntime()
	if err != nil {
		t.Fatal(err)
	}
	defer nuke(runtime)

	srv := &ServerImpl{runtime: runtime}

	r := httptest.NewRecorder()

	if err := getVersion(srv, APIVERSION, r, nil, nil); err != nil {
		t.Fatal(err)
	}

	v := &APIVersion{}
	if err = json.Unmarshal(r.Body.Bytes(), v); err != nil {
		t.Fatal(err)
	}
	if v.Version != VERSION {
		t.Errorf("Excepted version %s, %s found", VERSION, v.Version)
	}
}

func TestGetInfo(t *testing.T) {
	runtime, err := newTestRuntime()
	if err != nil {
		t.Fatal(err)
	}
	defer nuke(runtime)

	srv := &ServerImpl{runtime: runtime}

	r := httptest.NewRecorder()

	if err := getInfo(srv, APIVERSION, r, nil, nil); err != nil {
		t.Fatal(err)
	}

	infos := &APIInfo{}
	err = json.Unmarshal(r.Body.Bytes(), infos)
	if err != nil {
		t.Fatal(err)
	}
	if infos.Images != 1 {
		t.Errorf("Excepted images: %d, %d found", 1, infos.Images)
	}
}

func TestGetImagesJSON(t *testing.T) {
	runtime, err := newTestRuntime()
	if err != nil {
		t.Fatal(err)
	}
	defer nuke(runtime)

	srv := &ServerImpl{runtime: runtime}

	// all=0
	req, err := http.NewRequest("GET", "/images/json?all=0", nil)
	if err != nil {
		t.Fatal(err)
	}

	r := httptest.NewRecorder()

	if err := getImagesJSON(srv, APIVERSION, r, req, nil); err != nil {
		t.Fatal(err)
	}

	images := []APIImages{}
	if err := json.Unmarshal(r.Body.Bytes(), &images); err != nil {
		t.Fatal(err)
	}

	if len(images) != 1 {
		t.Errorf("Excepted 1 image, %d found", len(images))
	}

	if images[0].Repository != unitTestImageName {
		t.Errorf("Excepted image %s, %s found", unitTestImageName, images[0].Repository)
	}

	r2 := httptest.NewRecorder()

	// all=1
	req2, err := http.NewRequest("GET", "/images/json?all=true", nil)
	if err != nil {
		t.Fatal(err)
	}

	if err := getImagesJSON(srv, APIVERSION, r2, req2, nil); err != nil {
		t.Fatal(err)
	}

	images2 := []APIImages{}
	if err := json.Unmarshal(r2.Body.Bytes(), &images2); err != nil {
		t.Fatal(err)
	}

	if len(images2) != 1 {
		t.Errorf("Excepted 1 image, %d found", len(images2))
	}

	if images2[0].ID != GetTestImage(runtime).ID {
		t.Errorf("Retrieved image Id differs, expected %s, received %s", GetTestImage(runtime).ID, images2[0].ID)
	}

	r3 := httptest.NewRecorder()

	// filter=a
	req3, err := http.NewRequest("GET", "/images/json?filter=a", nil)
	if err != nil {
		t.Fatal(err)
	}

	if err := getImagesJSON(srv, APIVERSION, r3, req3, nil); err != nil {
		t.Fatal(err)
	}

	images3 := []APIImages{}
	if err := json.Unmarshal(r3.Body.Bytes(), &images3); err != nil {
		t.Fatal(err)
	}

	if len(images3) != 0 {
		t.Errorf("Excepted 1 image, %d found", len(images3))
	}

	r4 := httptest.NewRecorder()

	// all=foobar
	req4, err := http.NewRequest("GET", "/images/json?all=foobar", nil)
	if err != nil {
		t.Fatal(err)
	}

	err = getImagesJSON(srv, APIVERSION, r4, req4, nil)
	if err == nil {
		t.Fatalf("Error expected, received none")
	}

	httpError(r4, err)
	if r4.Code != http.StatusBadRequest {
		t.Fatalf("%d Bad Request expected, received %d\n", http.StatusBadRequest, r4.Code)
	}
}

func TestGetImagesViz(t *testing.T) {
	runtime, err := newTestRuntime()
	if err != nil {
		t.Fatal(err)
	}
	defer nuke(runtime)

	srv := &ServerImpl{runtime: runtime}

	r := httptest.NewRecorder()
	if err := getImagesViz(srv, APIVERSION, r, nil, nil); err != nil {
		t.Fatal(err)
	}

	if r.Code != http.StatusOK {
		t.Fatalf("%d OK expected, received %d\n", http.StatusOK, r.Code)
	}

	reader := bufio.NewReader(r.Body)
	line, err := reader.ReadString('\n')
	if err != nil {
		t.Fatal(err)
	}
	if line != "digraph docker {\n" {
		t.Errorf("Excepted digraph docker {\n, %s found", line)
	}
}

func TestGetImagesSearch(t *testing.T) {
	runtime, err := newTestRuntime()
	if err != nil {
		t.Fatal(err)
	}
	defer nuke(runtime)

	srv := &ServerImpl{
		runtime: runtime,
	}

	r := httptest.NewRecorder()

	req, err := http.NewRequest("GET", "/images/search?term=redis", nil)
	if err != nil {
		t.Fatal(err)
	}

	if err := getImagesSearch(srv, APIVERSION, r, req, nil); err != nil {
		t.Fatal(err)
	}

	results := []APISearch{}
	if err := json.Unmarshal(r.Body.Bytes(), &results); err != nil {
		t.Fatal(err)
	}
	if len(results) < 2 {
		t.Errorf("Excepted at least 2 lines, %d found", len(results))
	}
}

func TestGetImagesHistory(t *testing.T) {
	runtime, err := newTestRuntime()
	if err != nil {
		t.Fatal(err)
	}
	defer nuke(runtime)

	srv := &ServerImpl{runtime: runtime}

	r := httptest.NewRecorder()

	if err := getImagesHistory(srv, APIVERSION, r, nil, map[string]string{"name": unitTestImageName}); err != nil {
		t.Fatal(err)
	}

	history := []APIHistory{}
	if err := json.Unmarshal(r.Body.Bytes(), &history); err != nil {
		t.Fatal(err)
	}
	if len(history) != 1 {
		t.Errorf("Excepted 1 line, %d found", len(history))
	}
}

func TestGetImagesByName(t *testing.T) {
	runtime, err := newTestRuntime()
	if err != nil {
		t.Fatal(err)
	}
	defer nuke(runtime)

	srv := &ServerImpl{runtime: runtime}

	r := httptest.NewRecorder()
	if err := getImagesByName(srv, APIVERSION, r, nil, map[string]string{"name": unitTestImageName}); err != nil {
		t.Fatal(err)
	}

	img := &Image{}
	if err := json.Unmarshal(r.Body.Bytes(), img); err != nil {
		t.Fatal(err)
	}
	if img.ID != GetTestImage(runtime).ID || img.Comment != "Imported from http://get.docker.io/images/busybox" {
		t.Errorf("Error inspecting image")
	}
}

func TestGetContainersJSON(t *testing.T) {
	runtime, err := newTestRuntime()
	if err != nil {
		t.Fatal(err)
	}
	defer nuke(runtime)

	srv := &ServerImpl{runtime: runtime}

	container, err := NewBuilder(runtime).Create(&Config{
		Image: GetTestImage(runtime).ID,
		Cmd:   []string{"echo", "test"},
	})
	if err != nil {
		t.Fatal(err)
	}
	defer runtime.Destroy(container)

	req, err := http.NewRequest("GET", "/containers/json?all=1", nil)
	if err != nil {
		t.Fatal(err)
	}

	r := httptest.NewRecorder()
	if err := getContainersJSON(srv, APIVERSION, r, req, nil); err != nil {
		t.Fatal(err)
	}
	containers := []APIContainers{}
	if err := json.Unmarshal(r.Body.Bytes(), &containers); err != nil {
		t.Fatal(err)
	}
	if len(containers) != 1 {
		t.Fatalf("Excepted %d container, %d found", 1, len(containers))
	}
	if containers[0].ID != container.ID {
		t.Fatalf("Container ID mismatch. Expected: %s, received: %s\n", container.ID, containers[0].ID)
	}
}

func TestGetContainersExport(t *testing.T) {
	runtime, err := newTestRuntime()
	if err != nil {
		t.Fatal(err)
	}
	defer nuke(runtime)

	srv := &ServerImpl{runtime: runtime}

	builder := NewBuilder(runtime)

	// Create a container and remove a file
	container, err := builder.Create(
		&Config{
			Image: GetTestImage(runtime).ID,
			Cmd:   []string{"touch", "/test"},
		},
	)
	if err != nil {
		t.Fatal(err)
	}
	defer runtime.Destroy(container)

	if err := container.Run(); err != nil {
		t.Fatal(err)
	}

	r := httptest.NewRecorder()
	if err = getContainersExport(srv, APIVERSION, r, nil, map[string]string{"name": container.ID}); err != nil {
		t.Fatal(err)
	}

	if r.Code != http.StatusOK {
		t.Fatalf("%d OK expected, received %d\n", http.StatusOK, r.Code)
	}

	found := false
	for tarReader := tar.NewReader(r.Body); ; {
		h, err := tarReader.Next()
		if err != nil {
			if err == io.EOF {
				break
			}
			t.Fatal(err)
		}
		if h.Name == "./test" {
			found = true
			break
		}
	}
	if !found {
		t.Fatalf("The created test file has not been found in the exported image")
	}
}

func TestGetContainersChanges(t *testing.T) {
	runtime, err := newTestRuntime()
	if err != nil {
		t.Fatal(err)
	}
	defer nuke(runtime)

	srv := &ServerImpl{runtime: runtime}

	builder := NewBuilder(runtime)

	// Create a container and remove a file
	container, err := builder.Create(
		&Config{
			Image: GetTestImage(runtime).ID,
			Cmd:   []string{"/bin/rm", "/etc/passwd"},
		},
	)
	if err != nil {
		t.Fatal(err)
	}
	defer runtime.Destroy(container)

	if err := container.Run(); err != nil {
		t.Fatal(err)
	}

	r := httptest.NewRecorder()
	if err := getContainersChanges(srv, APIVERSION, r, nil, map[string]string{"name": container.ID}); err != nil {
		t.Fatal(err)
	}
	changes := []Change{}
	if err := json.Unmarshal(r.Body.Bytes(), &changes); err != nil {
		t.Fatal(err)
	}

	// Check the changelog
	success := false
	for _, elem := range changes {
		if elem.Path == "/etc/passwd" && elem.Kind == 2 {
			success = true
		}
	}
	if !success {
		t.Fatalf("/etc/passwd as been removed but is not present in the diff")
	}
}

func TestGetContainersByName(t *testing.T) {
	runtime, err := newTestRuntime()
	if err != nil {
		t.Fatal(err)
	}
	defer nuke(runtime)

	srv := &ServerImpl{runtime: runtime}

	builder := NewBuilder(runtime)

	// Create a container and remove a file
	container, err := builder.Create(
		&Config{
			Image: GetTestImage(runtime).ID,
			Cmd:   []string{"echo", "test"},
		},
	)
	if err != nil {
		t.Fatal(err)
	}
	defer runtime.Destroy(container)

	r := httptest.NewRecorder()
	if err := getContainersByName(srv, APIVERSION, r, nil, map[string]string{"name": container.ID}); err != nil {
		t.Fatal(err)
	}
	outContainer := &Container{}
	if err := json.Unmarshal(r.Body.Bytes(), outContainer); err != nil {
		t.Fatal(err)
	}
	if outContainer.ID != container.ID {
		t.Fatalf("Wrong containers retrieved. Expected %s, recieved %s", container.ID, outContainer.ID)
	}
}

func TestPostCommit(t *testing.T) {
	runtime, err := newTestRuntime()
	if err != nil {
		t.Fatal(err)
	}
	defer nuke(runtime)

	srv := &ServerImpl{runtime: runtime}

	builder := NewBuilder(runtime)

	// Create a container and remove a file
	container, err := builder.Create(
		&Config{
			Image: GetTestImage(runtime).ID,
			Cmd:   []string{"touch", "/test"},
		},
	)
	if err != nil {
		t.Fatal(err)
	}
	defer runtime.Destroy(container)

	if err := container.Run(); err != nil {
		t.Fatal(err)
	}

	req, err := http.NewRequest("POST", "/commit?repo=testrepo&testtag=tag&container="+container.ID, bytes.NewReader([]byte{}))
	if err != nil {
		t.Fatal(err)
	}

	r := httptest.NewRecorder()
	if err := postCommit(srv, APIVERSION, r, req, nil); err != nil {
		t.Fatal(err)
	}
	if r.Code != http.StatusCreated {
		t.Fatalf("%d Created expected, received %d\n", http.StatusCreated, r.Code)
	}

	apiID := &APIID{}
	if err := json.Unmarshal(r.Body.Bytes(), apiID); err != nil {
		t.Fatal(err)
	}
	if _, err := runtime.graph.Get(apiID.ID); err != nil {
		t.Fatalf("The image has not been commited")
	}
}

func TestPostImagesCreate(t *testing.T) {
	// FIXME: Use the staging in order to perform tests

	// runtime, err := newTestRuntime()
	// if err != nil {
	// 	t.Fatal(err)
	// }
	// defer nuke(runtime)

	// srv := &ServerImpl{runtime: runtime}

	// stdin, stdinPipe := io.Pipe()
	// stdout, stdoutPipe := io.Pipe()

	// c1 := make(chan struct{})
	// go func() {
	// 	defer close(c1)

	// 	r := &hijackTester{
	// 		ResponseRecorder: httptest.NewRecorder(),
	// 		in:               stdin,
	// 		out:              stdoutPipe,
	// 	}

	// 	req, err := http.NewRequest("POST", "/images/create?fromImage="+unitTestImageName, bytes.NewReader([]byte{}))
	// 	if err != nil {
	// 		t.Fatal(err)
	// 	}

	// 	body, err := postImagesCreate(srv, r, req, nil)
	// 	if err != nil {
	// 		t.Fatal(err)
	// 	}
	// 	if body != nil {
	// 		t.Fatalf("No body expected, received: %s\n", body)
	// 	}
	// }()

	// // Acknowledge hijack
	// setTimeout(t, "hijack acknowledge timed out", 2*time.Second, func() {
	// 	stdout.Read([]byte{})
	// 	stdout.Read(make([]byte, 4096))
	// })

	// setTimeout(t, "Waiting for imagesCreate output", 5*time.Second, func() {
	// 	reader := bufio.NewReader(stdout)
	// 	line, err := reader.ReadString('\n')
	// 	if err != nil {
	// 		t.Fatal(err)
	// 	}
	// 	if !strings.HasPrefix(line, "Pulling repository d from") {
	// 		t.Fatalf("Expected Pulling repository docker-ut from..., found %s", line)
	// 	}
	// })

	// // Close pipes (client disconnects)
	// if err := closeWrap(stdin, stdinPipe, stdout, stdoutPipe); err != nil {
	// 	t.Fatal(err)
	// }

	// // Wait for imagesCreate to finish, the client disconnected, therefore, Create finished his job
	// setTimeout(t, "Waiting for imagesCreate timed out", 10*time.Second, func() {
	// 	<-c1
	// })
}

func TestPostImagesInsert(t *testing.T) {
	// runtime, err := newTestRuntime()
	// if err != nil {
	// 	t.Fatal(err)
	// }
	// defer nuke(runtime)

	// srv := &ServerImpl{runtime: runtime}

	// stdin, stdinPipe := io.Pipe()
	// stdout, stdoutPipe := io.Pipe()

	// // Attach to it
	// c1 := make(chan struct{})
	// go func() {
	// 	defer close(c1)
	// 	r := &hijackTester{
	// 		ResponseRecorder: httptest.NewRecorder(),
	// 		in:               stdin,
	// 		out:              stdoutPipe,
	// 	}

	// 	req, err := http.NewRequest("POST", "/images/"+unitTestImageName+"/insert?path=%2Ftest&url=https%3A%2F%2Fraw.github.com%2Fdotcloud%2Fdocker%2Fmaster%2FREADME.md", bytes.NewReader([]byte{}))
	// 	if err != nil {
	// 		t.Fatal(err)
	// 	}
	// 	if err := postContainersCreate(srv, r, req, nil); err != nil {
	// 		t.Fatal(err)
	// 	}
	// }()

	// // Acknowledge hijack
	// setTimeout(t, "hijack acknowledge timed out", 5*time.Second, func() {
	// 	stdout.Read([]byte{})
	// 	stdout.Read(make([]byte, 4096))
	// })

	// id := ""
	// setTimeout(t, "Waiting for imagesInsert output", 10*time.Second, func() {
	// 	for {
	// 		reader := bufio.NewReader(stdout)
	// 		id, err = reader.ReadString('\n')
	// 		if err != nil {
	// 			t.Fatal(err)
	// 		}
	// 	}
	// })

	// // Close pipes (client disconnects)
	// if err := closeWrap(stdin, stdinPipe, stdout, stdoutPipe); err != nil {
	// 	t.Fatal(err)
	// }

	// // Wait for attach to finish, the client disconnected, therefore, Attach finished his job
	// setTimeout(t, "Waiting for CmdAttach timed out", 2*time.Second, func() {
	// 	<-c1
	// })

	// img, err := srv.runtime.repositories.LookupImage(id)
	// if err != nil {
	// 	t.Fatalf("New image %s expected but not found", id)
	// }

	// layer, err := img.layer()
	// if err != nil {
	// 	t.Fatal(err)
	// }

	// if _, err := os.Stat(path.Join(layer, "test")); err != nil {
	// 	t.Fatalf("The test file has not been found")
	// }

	// if err := srv.runtime.graph.Delete(img.ID); err != nil {
	// 	t.Fatal(err)
	// }
}

func TestPostImagesPush(t *testing.T) {
	//FIXME: Use staging in order to perform tests
	// runtime, err := newTestRuntime()
	// if err != nil {
	// 	t.Fatal(err)
	// }
	// defer nuke(runtime)

	// srv := &ServerImpl{runtime: runtime}

	// stdin, stdinPipe := io.Pipe()
	// stdout, stdoutPipe := io.Pipe()

	// c1 := make(chan struct{})
	// go func() {
	// 	r := &hijackTester{
	// 		ResponseRecorder: httptest.NewRecorder(),
	// 		in:               stdin,
	// 		out:              stdoutPipe,
	// 	}

	// 	req, err := http.NewRequest("POST", "/images/docker-ut/push", bytes.NewReader([]byte{}))
	// 	if err != nil {
	// 		t.Fatal(err)
	// 	}

	// 	body, err := postImagesPush(srv, r, req, map[string]string{"name": "docker-ut"})
	// 	close(c1)
	// 	if err != nil {
	// 		t.Fatal(err)
	// 	}
	// 	if body != nil {
	// 		t.Fatalf("No body expected, received: %s\n", body)
	// 	}
	// }()

	// // Acknowledge hijack
	// setTimeout(t, "hijack acknowledge timed out", 2*time.Second, func() {
	// 	stdout.Read([]byte{})
	// 	stdout.Read(make([]byte, 4096))
	// })

	// setTimeout(t, "Waiting for imagesCreate output", 5*time.Second, func() {
	// 	reader := bufio.NewReader(stdout)
	// 	line, err := reader.ReadString('\n')
	// 	if err != nil {
	// 		t.Fatal(err)
	// 	}
	// 	if !strings.HasPrefix(line, "Processing checksum") {
	// 		t.Fatalf("Processing checksum..., found %s", line)
	// 	}
	// })

	// // Close pipes (client disconnects)
	// if err := closeWrap(stdin, stdinPipe, stdout, stdoutPipe); err != nil {
	// 	t.Fatal(err)
	// }

	// // Wait for imagesPush to finish, the client disconnected, therefore, Push finished his job
	// setTimeout(t, "Waiting for imagesPush timed out", 10*time.Second, func() {
	// 	<-c1
	// })
}

func TestPostImagesTag(t *testing.T) {
	// FIXME: Use staging in order to perform tests

	// runtime, err := newTestRuntime()
	// if err != nil {
	// 	t.Fatal(err)
	// }
	// defer nuke(runtime)

	// srv := &ServerImpl{runtime: runtime}

	// r := httptest.NewRecorder()

	// req, err := http.NewRequest("POST", "/images/docker-ut/tag?repo=testrepo&tag=testtag", bytes.NewReader([]byte{}))
	// if err != nil {
	// 	t.Fatal(err)
	// }

	// body, err := postImagesTag(srv, r, req, map[string]string{"name": "docker-ut"})
	// if err != nil {
	// 	t.Fatal(err)
	// }

	// if body != nil {
	// 	t.Fatalf("No body expected, received: %s\n", body)
	// }
	// if r.Code != http.StatusCreated {
	// 	t.Fatalf("%d Created expected, received %d\n", http.StatusCreated, r.Code)
	// }
}

func TestPostContainersCreate(t *testing.T) {
	runtime, err := newTestRuntime()
	if err != nil {
		t.Fatal(err)
	}
	defer nuke(runtime)

	srv := &ServerImpl{runtime: runtime}

	configJSON, err := json.Marshal(&Config{
		Image:  GetTestImage(runtime).ID,
		Memory: 33554432,
		Cmd:    []string{"touch", "/test"},
	})
	if err != nil {
		t.Fatal(err)
	}

	req, err := http.NewRequest("POST", "/containers/create", bytes.NewReader(configJSON))
	if err != nil {
		t.Fatal(err)
	}

	r := httptest.NewRecorder()
	if err := postContainersCreate(srv, APIVERSION, r, req, nil); err != nil {
		t.Fatal(err)
	}
	if r.Code != http.StatusCreated {
		t.Fatalf("%d Created expected, received %d\n", http.StatusCreated, r.Code)
	}

	apiRun := &APIRun{}
	if err := json.Unmarshal(r.Body.Bytes(), apiRun); err != nil {
		t.Fatal(err)
	}

	container := srv.runtime.Get(apiRun.ID)
	if container == nil {
		t.Fatalf("Container not created")
	}

	if err := container.Run(); err != nil {
		t.Fatal(err)
	}

	if _, err := os.Stat(path.Join(container.rwPath(), "test")); err != nil {
		if os.IsNotExist(err) {
			utils.Debugf("Err: %s", err)
			t.Fatalf("The test file has not been created")
		}
		t.Fatal(err)
	}
}

func TestPostContainersKill(t *testing.T) {
	runtime, err := newTestRuntime()
	if err != nil {
		t.Fatal(err)
	}
	defer nuke(runtime)

	srv := &ServerImpl{runtime: runtime}

	container, err := NewBuilder(runtime).Create(
		&Config{
			Image:     GetTestImage(runtime).ID,
			Cmd:       []string{"/bin/cat"},
			OpenStdin: true,
		},
	)
	if err != nil {
		t.Fatal(err)
	}
	defer runtime.Destroy(container)

	if err := container.Start(); err != nil {
		t.Fatal(err)
	}

	// Give some time to the process to start
	container.WaitTimeout(500 * time.Millisecond)

	if !container.State.Running {
		t.Errorf("Container should be running")
	}

	r := httptest.NewRecorder()
	if err := postContainersKill(srv, APIVERSION, r, nil, map[string]string{"name": container.ID}); err != nil {
		t.Fatal(err)
	}
	if r.Code != http.StatusNoContent {
		t.Fatalf("%d NO CONTENT expected, received %d\n", http.StatusNoContent, r.Code)
	}
	if container.State.Running {
		t.Fatalf("The container hasn't been killed")
	}
}

func TestPostContainersRestart(t *testing.T) {
	runtime, err := newTestRuntime()
	if err != nil {
		t.Fatal(err)
	}
	defer nuke(runtime)

	srv := &ServerImpl{runtime: runtime}

	container, err := NewBuilder(runtime).Create(
		&Config{
			Image:     GetTestImage(runtime).ID,
			Cmd:       []string{"/bin/cat"},
			OpenStdin: true,
		},
	)
	if err != nil {
		t.Fatal(err)
	}
	defer runtime.Destroy(container)

	if err := container.Start(); err != nil {
		t.Fatal(err)
	}

	// Give some time to the process to start
	container.WaitTimeout(500 * time.Millisecond)

	if !container.State.Running {
		t.Errorf("Container should be running")
	}

	req, err := http.NewRequest("POST", "/containers/"+container.ID+"/restart?t=1", bytes.NewReader([]byte{}))
	if err != nil {
		t.Fatal(err)
	}
	r := httptest.NewRecorder()
	if err := postContainersRestart(srv, APIVERSION, r, req, map[string]string{"name": container.ID}); err != nil {
		t.Fatal(err)
	}
	if r.Code != http.StatusNoContent {
		t.Fatalf("%d NO CONTENT expected, received %d\n", http.StatusNoContent, r.Code)
	}

	// Give some time to the process to restart
	container.WaitTimeout(500 * time.Millisecond)

	if !container.State.Running {
		t.Fatalf("Container should be running")
	}

	if err := container.Kill(); err != nil {
		t.Fatal(err)
	}
}

func TestPostContainersStart(t *testing.T) {
	runtime, err := newTestRuntime()
	if err != nil {
		t.Fatal(err)
	}
	defer nuke(runtime)

	srv := &ServerImpl{runtime: runtime}

	container, err := NewBuilder(runtime).Create(
		&Config{
			Image:     GetTestImage(runtime).ID,
			Cmd:       []string{"/bin/cat"},
			OpenStdin: true,
		},
	)
	if err != nil {
		t.Fatal(err)
	}
	defer runtime.Destroy(container)

	r := httptest.NewRecorder()
	if err := postContainersStart(srv, APIVERSION, r, nil, map[string]string{"name": container.ID}); err != nil {
		t.Fatal(err)
	}
	if r.Code != http.StatusNoContent {
		t.Fatalf("%d NO CONTENT expected, received %d\n", http.StatusNoContent, r.Code)
	}

	// Give some time to the process to start
	container.WaitTimeout(500 * time.Millisecond)

	if !container.State.Running {
		t.Errorf("Container should be running")
	}

	r = httptest.NewRecorder()
	if err = postContainersStart(srv, APIVERSION, r, nil, map[string]string{"name": container.ID}); err == nil {
		t.Fatalf("A running containter should be able to be started")
	}

	if err := container.Kill(); err != nil {
		t.Fatal(err)
	}
}

func TestPostContainersStop(t *testing.T) {
	runtime, err := newTestRuntime()
	if err != nil {
		t.Fatal(err)
	}
	defer nuke(runtime)

	srv := &ServerImpl{runtime: runtime}

	container, err := NewBuilder(runtime).Create(
		&Config{
			Image:     GetTestImage(runtime).ID,
			Cmd:       []string{"/bin/cat"},
			OpenStdin: true,
		},
	)
	if err != nil {
		t.Fatal(err)
	}
	defer runtime.Destroy(container)

	if err := container.Start(); err != nil {
		t.Fatal(err)
	}

	// Give some time to the process to start
	container.WaitTimeout(500 * time.Millisecond)

	if !container.State.Running {
		t.Errorf("Container should be running")
	}

	// Note: as it is a POST request, it requires a body.
	req, err := http.NewRequest("POST", "/containers/"+container.ID+"/stop?t=1", bytes.NewReader([]byte{}))
	if err != nil {
		t.Fatal(err)
	}
	r := httptest.NewRecorder()
	if err := postContainersStop(srv, APIVERSION, r, req, map[string]string{"name": container.ID}); err != nil {
		t.Fatal(err)
	}
	if r.Code != http.StatusNoContent {
		t.Fatalf("%d NO CONTENT expected, received %d\n", http.StatusNoContent, r.Code)
	}
	if container.State.Running {
		t.Fatalf("The container hasn't been stopped")
	}
}

func TestPostContainersWait(t *testing.T) {
	runtime, err := newTestRuntime()
	if err != nil {
		t.Fatal(err)
	}
	defer nuke(runtime)

	srv := &ServerImpl{runtime: runtime}

	container, err := NewBuilder(runtime).Create(
		&Config{
			Image:     GetTestImage(runtime).ID,
			Cmd:       []string{"/bin/sleep", "1"},
			OpenStdin: true,
		},
	)
	if err != nil {
		t.Fatal(err)
	}
	defer runtime.Destroy(container)

	if err := container.Start(); err != nil {
		t.Fatal(err)
	}

	setTimeout(t, "Wait timed out", 3*time.Second, func() {
		r := httptest.NewRecorder()
		if err := postContainersWait(srv, APIVERSION, r, nil, map[string]string{"name": container.ID}); err != nil {
			t.Fatal(err)
		}
		apiWait := &APIWait{}
		if err := json.Unmarshal(r.Body.Bytes(), apiWait); err != nil {
			t.Fatal(err)
		}
		if apiWait.StatusCode != 0 {
			t.Fatalf("Non zero exit code for sleep: %d\n", apiWait.StatusCode)
		}
	})

	if container.State.Running {
		t.Fatalf("The container should be stopped after wait")
	}
}

func TestPostContainersAttach(t *testing.T) {
	runtime, err := newTestRuntime()
	if err != nil {
		t.Fatal(err)
	}
	defer nuke(runtime)

	srv := &ServerImpl{runtime: runtime}

	container, err := NewBuilder(runtime).Create(
		&Config{
			Image:     GetTestImage(runtime).ID,
			Cmd:       []string{"/bin/cat"},
			OpenStdin: true,
		},
	)
	if err != nil {
		t.Fatal(err)
	}
	defer runtime.Destroy(container)

	// Start the process
	if err := container.Start(); err != nil {
		t.Fatal(err)
	}

	stdin, stdinPipe := io.Pipe()
	stdout, stdoutPipe := io.Pipe()

	// Attach to it
	c1 := make(chan struct{})
	go func() {
		defer close(c1)

		r := &hijackTester{
			ResponseRecorder: httptest.NewRecorder(),
			in:               stdin,
			out:              stdoutPipe,
		}

		req, err := http.NewRequest("POST", "/containers/"+container.ID+"/attach?stream=1&stdin=1&stdout=1&stderr=1", bytes.NewReader([]byte{}))
		if err != nil {
			t.Fatal(err)
		}

		if err := postContainersAttach(srv, APIVERSION, r, req, map[string]string{"name": container.ID}); err != nil {
			t.Fatal(err)
		}
	}()

	// Acknowledge hijack
	setTimeout(t, "hijack acknowledge timed out", 2*time.Second, func() {
		stdout.Read([]byte{})
		stdout.Read(make([]byte, 4096))
	})

	setTimeout(t, "read/write assertion timed out", 2*time.Second, func() {
		if err := assertPipe("hello\n", "hello", stdout, stdinPipe, 15); err != nil {
			t.Fatal(err)
		}
	})

	// Close pipes (client disconnects)
	if err := closeWrap(stdin, stdinPipe, stdout, stdoutPipe); err != nil {
		t.Fatal(err)
	}

	// Wait for attach to finish, the client disconnected, therefore, Attach finished his job
	setTimeout(t, "Waiting for CmdAttach timed out", 2*time.Second, func() {
		<-c1
	})

	// We closed stdin, expect /bin/cat to still be running
	// Wait a little bit to make sure container.monitor() did his thing
	err = container.WaitTimeout(500 * time.Millisecond)
	if err == nil || !container.State.Running {
		t.Fatalf("/bin/cat is not running after closing stdin")
	}

	// Try to avoid the timeoout in destroy. Best effort, don't check error
	cStdin, _ := container.StdinPipe()
	cStdin.Close()
	container.Wait()
}

// FIXME: Test deleting running container
// FIXME: Test deleting container with volume
// FIXME: Test deleting volume in use by other container
func TestDeleteContainers(t *testing.T) {
	runtime, err := newTestRuntime()
	if err != nil {
		t.Fatal(err)
	}
	defer nuke(runtime)

	srv := &ServerImpl{runtime: runtime}

	container, err := NewBuilder(runtime).Create(&Config{
		Image: GetTestImage(runtime).ID,
		Cmd:   []string{"touch", "/test"},
	})
	if err != nil {
		t.Fatal(err)
	}
	defer runtime.Destroy(container)

	if err := container.Run(); err != nil {
		t.Fatal(err)
	}

	req, err := http.NewRequest("DELETE", "/containers/"+container.ID, nil)
	if err != nil {
		t.Fatal(err)
	}
	r := httptest.NewRecorder()
	if err := deleteContainers(srv, APIVERSION, r, req, map[string]string{"name": container.ID}); err != nil {
		t.Fatal(err)
	}
	if r.Code != http.StatusNoContent {
		t.Fatalf("%d NO CONTENT expected, received %d\n", http.StatusNoContent, r.Code)
	}

	if c := runtime.Get(container.ID); c != nil {
		t.Fatalf("The container as not been deleted")
	}

	if _, err := os.Stat(path.Join(container.rwPath(), "test")); err == nil {
		t.Fatalf("The test file has not been deleted")
	}
}

func TestOptionsRoute(t *testing.T) {
	runtime, err := newTestRuntime()
	if err != nil {
		t.Fatal(err)
	}
	defer nuke(runtime)

	srv := &ServerImpl{runtime: runtime, enableCors: true}

	r := httptest.NewRecorder()
	router, err := createRouter(srv, false)
	if err != nil {
		t.Fatal(err)
	}

	req, err := http.NewRequest("OPTIONS", "/", nil)
	if err != nil {
		t.Fatal(err)
	}

	router.ServeHTTP(r, req)
	if r.Code != http.StatusOK {
		t.Errorf("Expected response for OPTIONS request to be \"200\", %v found.", r.Code)
	}
}

func TestGetEnabledCors(t *testing.T) {
	runtime, err := newTestRuntime()
	if err != nil {
		t.Fatal(err)
	}
	defer nuke(runtime)

	srv := &ServerImpl{runtime: runtime, enableCors: true}

	r := httptest.NewRecorder()

	router, err := createRouter(srv, false)
	if err != nil {
		t.Fatal(err)
	}

	req, err := http.NewRequest("GET", "/version", nil)
	if err != nil {
		t.Fatal(err)
	}

	router.ServeHTTP(r, req)
	if r.Code != http.StatusOK {
		t.Errorf("Expected response for OPTIONS request to be \"200\", %v found.", r.Code)
	}

	allowOrigin := r.Header().Get("Access-Control-Allow-Origin")
	allowHeaders := r.Header().Get("Access-Control-Allow-Headers")
	allowMethods := r.Header().Get("Access-Control-Allow-Methods")

	if allowOrigin != "*" {
		t.Errorf("Expected header Access-Control-Allow-Origin to be \"*\", %s found.", allowOrigin)
	}
	if allowHeaders != "Origin, X-Requested-With, Content-Type, Accept" {
		t.Errorf("Expected header Access-Control-Allow-Headers to be \"Origin, X-Requested-With, Content-Type, Accept\", %s found.", allowHeaders)
	}
	if allowMethods != "GET, POST, DELETE, PUT, OPTIONS" {
		t.Errorf("Expected hearder Access-Control-Allow-Methods to be \"GET, POST, DELETE, PUT, OPTIONS\", %s found.", allowMethods)
	}
}

func TestDeleteImages(t *testing.T) {
	runtime, err := newTestRuntime()
	if err != nil {
		t.Fatal(err)
	}
	defer nuke(runtime)

	srv := &ServerImpl{runtime: runtime}

	if err := srv.runtime.repositories.Set("test", "test", unitTestImageName, true); err != nil {
		t.Fatal(err)
	}

	images, err := srv.Images(false, "")
	if err != nil {
		t.Fatal(err)
	}

	if len(images) != 2 {
		t.Errorf("Excepted 2 images, %d found", len(images))
	}

	req, err := http.NewRequest("DELETE", "/images/test:test", nil)
	if err != nil {
		t.Fatal(err)
	}

	r := httptest.NewRecorder()
	if err := deleteImages(srv, APIVERSION, r, req, map[string]string{"name": "test:test"}); err != nil {
		t.Fatal(err)
	}
	if r.Code != http.StatusOK {
		t.Fatalf("%d OK expected, received %d\n", http.StatusOK, r.Code)
	}

	var outs []APIRmi
	if err := json.Unmarshal(r.Body.Bytes(), &outs); err != nil {
		t.Fatal(err)
	}
	if len(outs) != 1 {
		t.Fatalf("Expected %d event (untagged), got %d", 1, len(outs))
	}
	images, err = srv.Images(false, "")
	if err != nil {
		t.Fatal(err)
	}

	if len(images) != 1 {
		t.Errorf("Excepted 1 image, %d found", len(images))
	}

	/*	if c := runtime.Get(container.Id); c != nil {
			t.Fatalf("The container as not been deleted")
		}

		if _, err := os.Stat(path.Join(container.rwPath(), "test")); err == nil {
			t.Fatalf("The test file has not been deleted")
		} */
}

// Mocked types for tests
type NopConn struct {
	io.ReadCloser
	io.Writer
}

func (c *NopConn) LocalAddr() net.Addr                { return nil }
func (c *NopConn) RemoteAddr() net.Addr               { return nil }
func (c *NopConn) SetDeadline(t time.Time) error      { return nil }
func (c *NopConn) SetReadDeadline(t time.Time) error  { return nil }
func (c *NopConn) SetWriteDeadline(t time.Time) error { return nil }

type hijackTester struct {
	*httptest.ResponseRecorder
	in  io.ReadCloser
	out io.Writer
}

func (t *hijackTester) Hijack() (net.Conn, *bufio.ReadWriter, error) {
	bufrw := bufio.NewReadWriter(bufio.NewReader(t.in), bufio.NewWriter(t.out))
	conn := &NopConn{
		ReadCloser: t.in,
		Writer:     t.out,
	}
	return conn, bufrw, nil
}<|MERGE_RESOLUTION|>--- conflicted
+++ resolved
@@ -20,7 +20,6 @@
 	"time"
 )
 
-<<<<<<< HEAD
 func getRuntimeWithContainers(ids []string, createdAt []time.Time, lastStarted []time.Time) *Runtime {
 	r := &Runtime{}
 	result := list.New()
@@ -153,7 +152,8 @@
 	vars := map[string]string{}
 
 	postClean(mockSrv, 1, recorder, r, vars)
-=======
+}
+
 func TestGetBoolParam(t *testing.T) {
 	if ret, err := getBoolParam("true"); err != nil || !ret {
 		t.Fatalf("true -> true, nil | got %b %s", ret, err)
@@ -176,7 +176,6 @@
 	if ret, err := getBoolParam("faux"); err == nil || ret {
 		t.Fatalf("faux -> false, err | got %b %s", ret, err)
 	}
->>>>>>> ecd1fff9
 }
 
 func TestPostAuth(t *testing.T) {
