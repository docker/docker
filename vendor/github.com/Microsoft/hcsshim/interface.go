--- conflicted
+++ resolved
@@ -41,7 +41,6 @@
 // ContainerConfig is used as both the input of CreateContainer
 // and to convert the parameters to JSON for passing onto the HCS
 type ContainerConfig struct {
-<<<<<<< HEAD
 	SystemType                 string      // HCS requires this to be hard-coded to "Container"
 	Name                       string      // Name of the container. We use the docker ID.
 	Owner                      string      // The management platform that created this container
@@ -67,33 +66,7 @@
 	HvRuntime                  *HvRuntime  `json:",omitempty"` // Hyper-V container settings. Used by Hyper-V containers only. Format ImagePath=%root%\BaseLayerID\UtilityVM
 	Servicing                  bool        // True if this container is for servicing
 	AllowUnqualifiedDNSQuery   bool        // True to allow unqualified DNS name resolution
-=======
-	SystemType               string      // HCS requires this to be hard-coded to "Container"
-	Name                     string      // Name of the container. We use the docker ID.
-	Owner                    string      // The management platform that created this container
-	IsDummy                  bool        // Used for development purposes.
-	VolumePath               string      `json:",omitempty"` // Windows volume path for scratch space. Used by Windows Server Containers only. Format \\?\\Volume{GUID}
-	IgnoreFlushesDuringBoot  bool        // Optimization hint for container startup in Windows
-	LayerFolderPath          string      `json:",omitempty"` // Where the layer folders are located. Used by Windows Server Containers only. Format  %root%\windowsfilter\containerID
-	Layers                   []Layer     // List of storage layers. Required for Windows Server and Hyper-V Containers. Format ID=GUID;Path=%root%\windowsfilter\layerID
-	Credentials              string      `json:",omitempty"` // Credentials information
-	ProcessorCount           uint32      `json:",omitempty"` // Number of processors to assign to the container.
-	ProcessorWeight          uint64      `json:",omitempty"` // CPU Shares 0..10000 on Windows; where 0 will be omitted and HCS will default.
-	ProcessorMaximum         int64       `json:",omitempty"` // CPU maximum usage percent 1..100
-	StorageIOPSMaximum       uint64      `json:",omitempty"` // Maximum Storage IOPS
-	StorageBandwidthMaximum  uint64      `json:",omitempty"` // Maximum Storage Bandwidth in bytes per second
-	StorageSandboxSize       uint64      `json:",omitempty"` // Size in bytes that the container system drive should be expanded to if smaller
-	MemoryMaximumInMB        int64       `json:",omitempty"` // Maximum memory available to the container in Megabytes
-	HostName                 string      // Hostname
-	MappedDirectories        []MappedDir // List of mapped directories (volumes/mounts)
-	SandboxPath              string      `json:",omitempty"` // Location of unmounted sandbox. Used by Hyper-V containers only. Format %root%\windowsfilter
-	HvPartition              bool        // True if it a Hyper-V Container
-	EndpointList             []string    // List of networking endpoints to be attached to container
-	HvRuntime                *HvRuntime  `json:",omitempty"` // Hyper-V container settings. Used by Hyper-V containers only. Format ImagePath=%root%\BaseLayerID\UtilityVM
-	Servicing                bool        // True if this container is for servicing
-	AllowUnqualifiedDNSQuery bool        // True to allow unqualified DNS name resolution
-	DNSSearchList            string      `json:",omitempty"` // Comma seperated list of DNS suffixes to use for name resolution
->>>>>>> 39f717ac
+  DNSSearchList              string      `json:",omitempty"` // Comma seperated list of DNS suffixes to use for name resolution
 }
 
 type ComputeSystemQuery struct {
