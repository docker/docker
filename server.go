package docker

import (
	"errors"
	"fmt"
	"github.com/dotcloud/docker/auth"
	"github.com/dotcloud/docker/registry"
	"github.com/dotcloud/docker/utils"
	"io"
	"io/ioutil"
	"log"
	"net/http"
	"net/url"
	"os"
	"path"
	"runtime"
	"strings"
	"sync"
)

func (srv *ServerImpl) DockerVersion() APIVersion {
	return APIVersion{
		Version:   VERSION,
		GitCommit: GITCOMMIT,
		GoVersion: runtime.Version(),
	}
}

func (srv *ServerImpl) ContainerKill(name string) error {
	if container := srv.runtime.Get(name); container != nil {
		if err := container.Kill(); err != nil {
			return fmt.Errorf("Error restarting container %s: %s", name, err.Error())
		}
	} else {
		return fmt.Errorf("No such container: %s", name)
	}
	return nil
}

func (srv *ServerImpl) ContainerExport(name string, out io.Writer) error {
	if container := srv.runtime.Get(name); container != nil {

		data, err := container.Export()
		if err != nil {
			return err
		}

		// Stream the entire contents of the container (basically a volatile snapshot)
		if _, err := io.Copy(out, data); err != nil {
			return err
		}
		return nil
	}
	return fmt.Errorf("No such container: %s", name)
}

<<<<<<< HEAD
func (srv *ServerImpl) ImagesSearch(term string) ([]APISearch, error) {

	results, err := registry.NewRegistry(srv.runtime.root, nil).SearchRepositories(term)
=======
func (srv *Server) ImagesSearch(term string) ([]APISearch, error) {
	r, err := registry.NewRegistry(srv.runtime.root, nil)
	if err != nil {
		return nil, err
	}
	results, err := r.SearchRepositories(term)
>>>>>>> ecd1fff9
	if err != nil {
		return nil, err
	}

	var outs []APISearch
	for _, repo := range results.Results {
		var out APISearch
		out.Description = repo["description"]
		out.Name = repo["name"]
		outs = append(outs, out)
	}
	return outs, nil
}

func (srv *ServerImpl) ImageInsert(name, url, path string, out io.Writer, sf *utils.StreamFormatter) (string, error) {
	out = utils.NewWriteFlusher(out)
	img, err := srv.runtime.repositories.LookupImage(name)
	if err != nil {
		return "", err
	}

	file, err := utils.Download(url, out)
	if err != nil {
		return "", err
	}
	defer file.Body.Close()

	config, _, err := ParseRun([]string{img.ID, "echo", "insert", url, path}, srv.runtime.capabilities)
	if err != nil {
		return "", err
	}

	b := NewBuilder(srv.runtime)
	c, err := b.Create(config)
	if err != nil {
		return "", err
	}

	if err := c.Inject(utils.ProgressReader(file.Body, int(file.ContentLength), out, sf.FormatProgress("Downloading", "%v/%v (%v)"), sf), path); err != nil {
		return "", err
	}
	// FIXME: Handle custom repo, tag comment, author
	img, err = b.Commit(c, "", "", img.Comment, img.Author, nil)
	if err != nil {
		return "", err
	}
	out.Write(sf.FormatStatus(img.ID))
	return img.ShortID(), nil
}

func (srv *ServerImpl) ImagesViz(out io.Writer) error {
	images, _ := srv.runtime.graph.All()
	if images == nil {
		return nil
	}
	out.Write([]byte("digraph docker {\n"))

	var (
		parentImage *Image
		err         error
	)
	for _, image := range images {
		parentImage, err = image.GetParent()
		if err != nil {
			return fmt.Errorf("Error while getting parent image: %v", err)
		}
		if parentImage != nil {
			out.Write([]byte(" \"" + parentImage.ShortID() + "\" -> \"" + image.ShortID() + "\"\n"))
		} else {
			out.Write([]byte(" base -> \"" + image.ShortID() + "\" [style=invis]\n"))
		}
	}

	reporefs := make(map[string][]string)

	for name, repository := range srv.runtime.repositories.Repositories {
		for tag, id := range repository {
			reporefs[utils.TruncateID(id)] = append(reporefs[utils.TruncateID(id)], fmt.Sprintf("%s:%s", name, tag))
		}
	}

	for id, repos := range reporefs {
		out.Write([]byte(" \"" + id + "\" [label=\"" + id + "\\n" + strings.Join(repos, "\\n") + "\",shape=box,fillcolor=\"paleturquoise\",style=\"filled,rounded\"];\n"))
	}
	out.Write([]byte(" base [style=invisible]\n}\n"))
	return nil
}

func (srv *ServerImpl) Images(all bool, filter string) ([]APIImages, error) {
	var (
		allImages map[string]*Image
		err       error
	)
	if all {
		allImages, err = srv.runtime.graph.Map()
	} else {
		allImages, err = srv.runtime.graph.Heads()
	}
	if err != nil {
		return nil, err
	}
	outs := []APIImages{} //produce [] when empty instead of 'null'
	for name, repository := range srv.runtime.repositories.Repositories {
		if filter != "" && name != filter {
			continue
		}
		for tag, id := range repository {
			var out APIImages
			image, err := srv.runtime.graph.Get(id)
			if err != nil {
				log.Printf("Warning: couldn't load %s from %s/%s: %s", id, name, tag, err)
				continue
			}
			delete(allImages, id)
			out.Repository = name
			out.Tag = tag
			out.ID = image.ID
			out.Created = image.Created.Unix()
			out.Size = image.Size
			out.VirtualSize = image.getParentsSize(0) + image.Size
			outs = append(outs, out)
		}
	}
	// Display images which aren't part of a
	if filter == "" {
		for _, image := range allImages {
			var out APIImages
			out.ID = image.ID
			out.Created = image.Created.Unix()
			out.Size = image.Size
			out.VirtualSize = image.getParentsSize(0) + image.Size
			outs = append(outs, out)
		}
	}
	return outs, nil
}

func (srv *ServerImpl) DockerInfo() *APIInfo {
	images, _ := srv.runtime.graph.All()
	var imgcount int
	if images == nil {
		imgcount = 0
	} else {
		imgcount = len(images)
	}
	return &APIInfo{
		Containers:  len(srv.runtime.List()),
		Images:      imgcount,
		MemoryLimit: srv.runtime.capabilities.MemoryLimit,
		SwapLimit:   srv.runtime.capabilities.SwapLimit,
		Debug:       os.Getenv("DEBUG") != "",
		NFd:         utils.GetTotalUsedFds(),
		NGoroutines: runtime.NumGoroutine(),
	}
}

func (srv *ServerImpl) ImageHistory(name string) ([]APIHistory, error) {
	image, err := srv.runtime.repositories.LookupImage(name)
	if err != nil {
		return nil, err
	}

	lookupMap := make(map[string][]string)
	for name, repository := range srv.runtime.repositories.Repositories {
		for tag, id := range repository {
			// If the ID already has a reverse lookup, do not update it unless for "latest"
			if _, exists := lookupMap[id]; !exists {
				lookupMap[id] = []string{}
			}
			lookupMap[id] = append(lookupMap[id], name+":"+tag)
		}
	}

	outs := []APIHistory{} //produce [] when empty instead of 'null'
	err = image.WalkHistory(func(img *Image) error {
		var out APIHistory
		out.ID = srv.runtime.repositories.ImageName(img.ShortID())
		out.Created = img.Created.Unix()
		out.CreatedBy = strings.Join(img.ContainerConfig.Cmd, " ")
		out.Tags = lookupMap[img.ID]
		outs = append(outs, out)
		return nil
	})
	return outs, nil

}

func (srv *ServerImpl) ContainerChanges(name string) ([]Change, error) {
	if container := srv.runtime.Get(name); container != nil {
		return container.Changes()
	}
	return nil, fmt.Errorf("No such container: %s", name)
}

<<<<<<< HEAD
func (srv *ServerImpl) Containers(all bool, n int, since, before string) []APIContainers {
=======
func (srv *Server) Containers(all, size bool, n int, since, before string) []APIContainers {
>>>>>>> ecd1fff9
	var foundBefore bool
	var displayed int
	retContainers := []APIContainers{}

	for _, container := range srv.runtime.List() {
		if !container.State.Running && !all && n == -1 && since == "" && before == "" {
			continue
		}
		if before != "" {
			if container.ShortID() == before {
				foundBefore = true
				continue
			}
			if !foundBefore {
				continue
			}
		}
		if displayed == n {
			break
		}
		if container.ShortID() == since {
			break
		}
		displayed++

		c := APIContainers{
			ID: container.ID,
		}
		c.Image = srv.runtime.repositories.ImageName(container.Image)
		c.Command = fmt.Sprintf("%s %s", container.Path, strings.Join(container.Args, " "))
		c.Created = container.Created.Unix()
		c.Status = container.State.String()
		c.Ports = container.NetworkSettings.PortMappingHuman()
		if size {
			c.SizeRw, c.SizeRootFs = container.GetSize()
		}
		retContainers = append(retContainers, c)
	}
	return retContainers
}

func (srv *ServerImpl) ContainerCommit(name, repo, tag, author, comment string, config *Config) (string, error) {
	container := srv.runtime.Get(name)
	if container == nil {
		return "", fmt.Errorf("No such container: %s", name)
	}
	img, err := NewBuilder(srv.runtime).Commit(container, repo, tag, comment, author, config)
	if err != nil {
		return "", err
	}
	return img.ShortID(), err
}

func (srv *ServerImpl) ContainerTag(name, repo, tag string, force bool) error {
	if err := srv.runtime.repositories.Set(repo, tag, name, force); err != nil {
		return err
	}
	return nil
}

func (srv *ServerImpl) pullImage(r *registry.Registry, out io.Writer, imgId, endpoint string, token []string, sf *utils.StreamFormatter) error {
	history, err := r.GetRemoteHistory(imgId, endpoint, token)
	if err != nil {
		return err
	}

	// FIXME: Try to stream the images?
	// FIXME: Launch the getRemoteImage() in goroutines
	for _, id := range history {
		if !srv.runtime.graph.Exists(id) {
			out.Write(sf.FormatStatus("Pulling %s metadata", id))
			imgJSON, imgSize, err := r.GetRemoteImageJSON(id, endpoint, token)
			if err != nil {
				// FIXME: Keep goging in case of error?
				return err
			}
			img, err := NewImgJSON(imgJSON)
			if err != nil {
				return fmt.Errorf("Failed to parse json: %s", err)
			}

			// Get the layer
			out.Write(sf.FormatStatus("Pulling %s fs layer", id))
			layer, err := r.GetRemoteImageLayer(img.ID, endpoint, token)
			if err != nil {
				return err
			}
			defer layer.Close()
			if err := srv.runtime.graph.Register(utils.ProgressReader(layer, imgSize, out, sf.FormatProgress("Downloading", "%v/%v (%v)"), sf), false, img); err != nil {
				return err
			}
		}
	}
	return nil
}

func (srv *ServerImpl) pullRepository(r *registry.Registry, out io.Writer, local, remote, askedTag string, sf *utils.StreamFormatter) error {
	out.Write(sf.FormatStatus("Pulling repository %s from %s", local, auth.IndexServerAddress()))
	repoData, err := r.GetRepositoryData(remote)
	if err != nil {
		return err
	}

	utils.Debugf("Updating checksums")
	// Reload the json file to make sure not to overwrite faster sums
	if err := srv.runtime.graph.UpdateChecksums(repoData.ImgList); err != nil {
		return err
	}

	utils.Debugf("Retrieving the tag list")
	tagsList, err := r.GetRemoteTags(repoData.Endpoints, remote, repoData.Tokens)
	if err != nil {
		return err
	}
	utils.Debugf("Registering tags")
	// If not specific tag have been asked, take all
	if askedTag == "" {
		for tag, id := range tagsList {
			repoData.ImgList[id].Tag = tag
		}
	} else {
		// Otherwise, check that the tag exists and use only that one
		id, exists := tagsList[askedTag]
		if !exists {
			return fmt.Errorf("Tag %s not found in repositoy %s", askedTag, local)
		}
		repoData.ImgList[id].Tag = askedTag
	}

	for _, img := range repoData.ImgList {
		if askedTag != "" && img.Tag != askedTag {
			utils.Debugf("(%s) does not match %s (id: %s), skipping", img.Tag, askedTag, img.ID)
			continue
		}
		out.Write(sf.FormatStatus("Pulling image %s (%s) from %s", img.ID, img.Tag, remote))
		success := false
		for _, ep := range repoData.Endpoints {
			if err := srv.pullImage(r, out, img.ID, "https://"+ep+"/v1", repoData.Tokens, sf); err != nil {
				out.Write(sf.FormatStatus("Error while retrieving image for tag: %s (%s); checking next endpoint", askedTag, err))
				continue
			}
			success = true
			break
		}
		if !success {
			return fmt.Errorf("Could not find repository on any of the indexed registries.")
		}
	}
	for tag, id := range tagsList {
		if askedTag != "" && tag != askedTag {
			continue
		}
		if err := srv.runtime.repositories.Set(local, tag, id, true); err != nil {
			return err
		}
	}
	if err := srv.runtime.repositories.Save(); err != nil {
		return err
	}

	return nil
}

<<<<<<< HEAD
func (srv *ServerImpl) ImagePull(name, tag, endpoint string, out io.Writer, sf *utils.StreamFormatter, authConfig *auth.AuthConfig) error {
	r := registry.NewRegistry(srv.runtime.root, authConfig)
=======
func (srv *Server) poolAdd(kind, key string) error {
	srv.lock.Lock()
	defer srv.lock.Unlock()

	if _, exists := srv.pullingPool[key]; exists {
		return fmt.Errorf("%s %s is already in progress", key, kind)
	}

	switch kind {
	case "pull":
		srv.pullingPool[key] = struct{}{}
		break
	case "push":
		srv.pushingPool[key] = struct{}{}
		break
	default:
		return fmt.Errorf("Unkown pool type")
	}
	return nil
}

func (srv *Server) poolRemove(kind, key string) error {
	switch kind {
	case "pull":
		delete(srv.pullingPool, key)
		break
	case "push":
		delete(srv.pushingPool, key)
		break
	default:
		return fmt.Errorf("Unkown pool type")
	}
	return nil
}

func (srv *Server) ImagePull(name, tag, endpoint string, out io.Writer, sf *utils.StreamFormatter, authConfig *auth.AuthConfig) error {
	r, err := registry.NewRegistry(srv.runtime.root, authConfig)
	if err != nil {
		return err
	}
	if err := srv.poolAdd("pull", name+":"+tag); err != nil {
		return err
	}
	defer srv.poolRemove("pull", name+":"+tag)

>>>>>>> ecd1fff9
	out = utils.NewWriteFlusher(out)
	if endpoint != "" {
		if err := srv.pullImage(r, out, name, endpoint, nil, sf); err != nil {
			return err
		}
		return nil
	}
	remote := name
	parts := strings.Split(name, "/")
	if len(parts) > 2 {
		remote = fmt.Sprintf("src/%s", url.QueryEscape(strings.Join(parts, "/")))
	}
	if err := srv.pullRepository(r, out, name, remote, tag, sf); err != nil {
		return err
	}
	return nil
}

// Retrieve the checksum of an image
// Priority:
// - Check on the stored checksums
// - Check if the archive exists, if it does not, ask the registry
// - If the archive does exists, process the checksum from it
// - If the archive does not exists and not found on registry, process checksum from layer
func (srv *ServerImpl) getChecksum(imageId string) (string, error) {
	// FIXME: Use in-memory map instead of reading the file each time
	if sums, err := srv.runtime.graph.getStoredChecksums(); err != nil {
		return "", err
	} else if checksum, exists := sums[imageId]; exists {
		return checksum, nil
	}

	img, err := srv.runtime.graph.Get(imageId)
	if err != nil {
		return "", err
	}

	if _, err := os.Stat(layerArchivePath(srv.runtime.graph.imageRoot(imageId))); err != nil {
		if os.IsNotExist(err) {
			// TODO: Ask the registry for the checksum
			//       As the archive is not there, it is supposed to come from a pull.
		} else {
			return "", err
		}
	}

	checksum, err := img.Checksum()
	if err != nil {
		return "", err
	}
	return checksum, nil
}

// Retrieve the all the images to be uploaded in the correct order
// Note: we can't use a map as it is not ordered
func (srv *ServerImpl) getImageList(localRepo map[string]string) ([]*registry.ImgData, error) {
	var imgList []*registry.ImgData

	imageSet := make(map[string]struct{})
	for tag, id := range localRepo {
		img, err := srv.runtime.graph.Get(id)
		if err != nil {
			return nil, err
		}
		img.WalkHistory(func(img *Image) error {
			if _, exists := imageSet[img.ID]; exists {
				return nil
			}
			imageSet[img.ID] = struct{}{}
			checksum, err := srv.getChecksum(img.ID)
			if err != nil {
				return err
			}
			imgList = append([]*registry.ImgData{{
				ID:       img.ID,
				Checksum: checksum,
				Tag:      tag,
			}}, imgList...)
			return nil
		})
	}
	return imgList, nil
}

func (srv *ServerImpl) pushRepository(r *registry.Registry, out io.Writer, name string, localRepo map[string]string, sf *utils.StreamFormatter) error {
	out = utils.NewWriteFlusher(out)
	out.Write(sf.FormatStatus("Processing checksums"))
	imgList, err := srv.getImageList(localRepo)
	if err != nil {
		return err
	}
	out.Write(sf.FormatStatus("Sending image list"))

	srvName := name
	parts := strings.Split(name, "/")
	if len(parts) > 2 {
		srvName = fmt.Sprintf("src/%s", url.QueryEscape(strings.Join(parts, "/")))
	}

	repoData, err := r.PushImageJSONIndex(srvName, imgList, false, nil)
	if err != nil {
		return err
	}

	for _, ep := range repoData.Endpoints {
		out.Write(sf.FormatStatus("Pushing repository %s to %s (%d tags)", name, ep, len(localRepo)))
		// For each image within the repo, push them
		for _, elem := range imgList {
			if _, exists := repoData.ImgList[elem.ID]; exists {
				out.Write(sf.FormatStatus("Image %s already on registry, skipping", name))
				continue
			}
			if err := srv.pushImage(r, out, name, elem.ID, ep, repoData.Tokens, sf); err != nil {
				// FIXME: Continue on error?
				return err
			}
			out.Write(sf.FormatStatus("Pushing tags for rev [%s] on {%s}", elem.ID, ep+"/repositories/"+srvName+"/tags/"+elem.Tag))
			if err := r.PushRegistryTag(srvName, elem.ID, elem.Tag, ep, repoData.Tokens); err != nil {
				return err
			}
		}
	}

	if _, err := r.PushImageJSONIndex(srvName, imgList, true, repoData.Endpoints); err != nil {
		return err
	}
	return nil
}

func (srv *ServerImpl) pushImage(r *registry.Registry, out io.Writer, remote, imgId, ep string, token []string, sf *utils.StreamFormatter) error {
	out = utils.NewWriteFlusher(out)
	jsonRaw, err := ioutil.ReadFile(path.Join(srv.runtime.graph.Root, imgId, "json"))
	if err != nil {
		return fmt.Errorf("Error while retreiving the path for {%s}: %s", imgId, err)
	}
	out.Write(sf.FormatStatus("Pushing %s", imgId))

	// Make sure we have the image's checksum
	checksum, err := srv.getChecksum(imgId)
	if err != nil {
		return err
	}
	imgData := &registry.ImgData{
		ID:       imgId,
		Checksum: checksum,
	}

	// Send the json
	if err := r.PushImageJSONRegistry(imgData, jsonRaw, ep, token); err != nil {
		if err == registry.ErrAlreadyExists {
			out.Write(sf.FormatStatus("Image %s already uploaded ; skipping", imgData.ID))
			return nil
		}
		return err
	}

	// Retrieve the tarball to be sent
	var layerData *TempArchive
	// If the archive exists, use it
	file, err := os.Open(layerArchivePath(srv.runtime.graph.imageRoot(imgId)))
	if err != nil {
		if os.IsNotExist(err) {
			// If the archive does not exist, create one from the layer
			layerData, err = srv.runtime.graph.TempLayerArchive(imgId, Xz, out)
			if err != nil {
				return fmt.Errorf("Failed to generate layer archive: %s", err)
			}
		} else {
			return err
		}
	} else {
		defer file.Close()
		st, err := file.Stat()
		if err != nil {
			return err
		}
		layerData = &TempArchive{
			File: file,
			Size: st.Size(),
		}
	}

	// Send the layer
	if err := r.PushImageLayerRegistry(imgData.ID, utils.ProgressReader(layerData, int(layerData.Size), out, sf.FormatProgress("Pushing", "%v/%v (%v)"), sf), ep, token); err != nil {
		return err
	}
	return nil
}

<<<<<<< HEAD
func (srv *ServerImpl) ImagePush(name, endpoint string, out io.Writer, sf *utils.StreamFormatter, authConfig *auth.AuthConfig) error {
=======
// FIXME: Allow to interupt current push when new push of same image is done.
func (srv *Server) ImagePush(name, endpoint string, out io.Writer, sf *utils.StreamFormatter, authConfig *auth.AuthConfig) error {
	if err := srv.poolAdd("push", name); err != nil {
		return err
	}
	defer srv.poolRemove("push", name)

>>>>>>> ecd1fff9
	out = utils.NewWriteFlusher(out)
	img, err := srv.runtime.graph.Get(name)
	r, err2 := registry.NewRegistry(srv.runtime.root, authConfig)
	if err2 != nil {
		return err2
	}
	if err != nil {
		out.Write(sf.FormatStatus("The push refers to a repository [%s] (len: %d)", name, len(srv.runtime.repositories.Repositories[name])))
		// If it fails, try to get the repository
		if localRepo, exists := srv.runtime.repositories.Repositories[name]; exists {
			if err := srv.pushRepository(r, out, name, localRepo, sf); err != nil {
				return err
			}
			return nil
		}

		return err
	}
	out.Write(sf.FormatStatus("The push refers to an image: [%s]", name))
	if err := srv.pushImage(r, out, name, img.ID, endpoint, nil, sf); err != nil {
		return err
	}
	return nil
}

func (srv *ServerImpl) ImageImport(src, repo, tag string, in io.Reader, out io.Writer, sf *utils.StreamFormatter) error {
	var archive io.Reader
	var resp *http.Response

	if src == "-" {
		archive = in
	} else {
		u, err := url.Parse(src)
		if err != nil {
			return err
		}
		if u.Scheme == "" {
			u.Scheme = "http"
			u.Host = src
			u.Path = ""
		}
		out.Write(sf.FormatStatus("Downloading from %s", u))
		// Download with curl (pretty progress bar)
		// If curl is not available, fallback to http.Get()
		resp, err = utils.Download(u.String(), out)
		if err != nil {
			return err
		}
		archive = utils.ProgressReader(resp.Body, int(resp.ContentLength), out, sf.FormatProgress("Importing", "%v/%v (%v)"), sf)
	}
	img, err := srv.runtime.graph.Create(archive, nil, "Imported from "+src, "", nil)
	if err != nil {
		return err
	}
	// Optionally register the image at REPO/TAG
	if repo != "" {
		if err := srv.runtime.repositories.Set(repo, tag, img.ID, true); err != nil {
			return err
		}
	}
	out.Write(sf.FormatStatus(img.ShortID()))
	return nil
}

func (srv *ServerImpl) ContainerCreate(config *Config) (string, error) {

	if config.Memory != 0 && config.Memory < 524288 {
		return "", fmt.Errorf("Memory limit must be given in bytes (minimum 524288 bytes)")
	}

	if config.Memory > 0 && !srv.runtime.capabilities.MemoryLimit {
		config.Memory = 0
	}

	if config.Memory > 0 && !srv.runtime.capabilities.SwapLimit {
		config.MemorySwap = -1
	}
	b := NewBuilder(srv.runtime)
	container, err := b.Create(config)
	if err != nil {
		if srv.runtime.graph.IsNotExist(err) {
			return "", fmt.Errorf("No such image: %s", config.Image)
		}
		return "", err
	}
	return container.ShortID(), nil
}

func (srv *ServerImpl) ContainerRestart(name string, t int) error {
	if container := srv.runtime.Get(name); container != nil {
		if err := container.Restart(t); err != nil {
			return fmt.Errorf("Error restarting container %s: %s", name, err.Error())
		}
	} else {
		return fmt.Errorf("No such container: %s", name)
	}
	return nil
}

func (srv *ServerImpl) ContainerDestroy(name string, removeVolume bool) error {
	if container := srv.runtime.Get(name); container != nil {
		if container.State.Running {
			return fmt.Errorf("Impossible to remove a running container, please stop it first")
		}
		volumes := make(map[string]struct{})
		// Store all the deleted containers volumes
		for _, volumeId := range container.Volumes {
			volumes[volumeId] = struct{}{}
		}
		if err := srv.runtime.Destroy(container); err != nil {
			return fmt.Errorf("Error destroying container %s: %s", name, err.Error())
		}

		if removeVolume {
			// Retrieve all volumes from all remaining containers
			usedVolumes := make(map[string]*Container)
			for _, container := range srv.runtime.List() {
				for _, containerVolumeId := range container.Volumes {
					usedVolumes[containerVolumeId] = container
				}
			}

			for volumeId := range volumes {
				// If the requested volu
				if c, exists := usedVolumes[volumeId]; exists {
					log.Printf("The volume %s is used by the container %s. Impossible to remove it. Skipping.\n", volumeId, c.ID)
					continue
				}
				if err := srv.runtime.volumes.Delete(volumeId); err != nil {
					return err
				}
			}
		}
	} else {
		return fmt.Errorf("No such container: %s", name)
	}
	return nil
}

var ErrImageReferenced = errors.New("Image referenced by a repository")

func (srv *ServerImpl) deleteImageAndChildren(id string, imgs *[]APIRmi) error {
	// If the image is referenced by a repo, do not delete
	if len(srv.runtime.repositories.ByID()[id]) != 0 {
		return ErrImageReferenced
	}

	// If the image is not referenced but has children, go recursive
	referenced := false
	byParents, err := srv.runtime.graph.ByParent()
	if err != nil {
		return err
	}
	for _, img := range byParents[id] {
		if err := srv.deleteImageAndChildren(img.ID, imgs); err != nil {
			if err != ErrImageReferenced {
				return err
			}
			referenced = true
		}
	}
	if referenced {
		return ErrImageReferenced
	}

	// If the image is not referenced and has no children, remove it
	byParents, err = srv.runtime.graph.ByParent()
	if err != nil {
		return err
	}
	if len(byParents[id]) == 0 {
		if err := srv.runtime.repositories.DeleteAll(id); err != nil {
			return err
		}
		err := srv.runtime.graph.Delete(id)
		if err != nil {
			return err
		}
		*imgs = append(*imgs, APIRmi{Deleted: utils.TruncateID(id)})
		return nil
	}
	return nil
}

func (srv *ServerImpl) deleteImageParents(img *Image, imgs *[]APIRmi) error {
	if img.Parent != "" {
		parent, err := srv.runtime.graph.Get(img.Parent)
		if err != nil {
			return err
		}
		// Remove all children images
		if err := srv.deleteImageAndChildren(img.Parent, imgs); err != nil {
			return err
		}
		return srv.deleteImageParents(parent, imgs)
	}
	return nil
}

func (srv *ServerImpl) deleteImage(img *Image, repoName, tag string) (*[]APIRmi, error) {
	//Untag the current image
	var imgs []APIRmi
	tagDeleted, err := srv.runtime.repositories.Delete(repoName, tag)
	if err != nil {
		return nil, err
	}
	if tagDeleted {
		imgs = append(imgs, APIRmi{Untagged: img.ShortID()})
	}
	if len(srv.runtime.repositories.ByID()[img.ID]) == 0 {
		if err := srv.deleteImageAndChildren(img.ID, &imgs); err != nil {
			if err != ErrImageReferenced {
				return &imgs, err
			}
		} else if err := srv.deleteImageParents(img, &imgs); err != nil {
			if err != ErrImageReferenced {
				return &imgs, err
			}
		}
	}
	return &imgs, nil
}

func (srv *ServerImpl) ImageDelete(name string, autoPrune bool) (*[]APIRmi, error) {
	img, err := srv.runtime.repositories.LookupImage(name)
	if err != nil {
		return nil, fmt.Errorf("No such image: %s", name)
	}
	if !autoPrune {
		if err := srv.runtime.graph.Delete(img.ID); err != nil {
			return nil, fmt.Errorf("Error deleting image %s: %s", name, err.Error())
		}
		return nil, nil
	}

	var tag string
	if strings.Contains(name, ":") {
		nameParts := strings.Split(name, ":")
		name = nameParts[0]
		tag = nameParts[1]
	}

	return srv.deleteImage(img, name, tag)
}

func (srv *ServerImpl) ImageGetCached(imgId string, config *Config) (*Image, error) {

	// Retrieve all images
	images, err := srv.runtime.graph.All()
	if err != nil {
		return nil, err
	}

	// Store the tree in a map of map (map[parentId][childId])
	imageMap := make(map[string]map[string]struct{})
	for _, img := range images {
		if _, exists := imageMap[img.Parent]; !exists {
			imageMap[img.Parent] = make(map[string]struct{})
		}
		imageMap[img.Parent][img.ID] = struct{}{}
	}

	// Loop on the children of the given image and check the config
	for elem := range imageMap[imgId] {
		img, err := srv.runtime.graph.Get(elem)
		if err != nil {
			return nil, err
		}
		if CompareConfig(&img.ContainerConfig, config) {
			return img, nil
		}
	}
	return nil, nil
}

func (srv *ServerImpl) ContainerStart(name string) error {
	if container := srv.runtime.Get(name); container != nil {
		if err := container.Start(); err != nil {
			return fmt.Errorf("Error starting container %s: %s", name, err.Error())
		}
	} else {
		return fmt.Errorf("No such container: %s", name)
	}
	return nil
}

func (srv *ServerImpl) ContainerStop(name string, t int) error {
	if container := srv.runtime.Get(name); container != nil {
		if err := container.Stop(t); err != nil {
			return fmt.Errorf("Error stopping container %s: %s", name, err.Error())
		}
	} else {
		return fmt.Errorf("No such container: %s", name)
	}
	return nil
}

func (srv *ServerImpl) ContainerWait(name string) (int, error) {
	if container := srv.runtime.Get(name); container != nil {
		return container.Wait(), nil
	}
	return 0, fmt.Errorf("No such container: %s", name)
}

func (srv *ServerImpl) ContainerResize(name string, h, w int) error {
	if container := srv.runtime.Get(name); container != nil {
		return container.Resize(h, w)
	}
	return fmt.Errorf("No such container: %s", name)
}

func (srv *ServerImpl) ContainerAttach(name string, logs, stream, stdin, stdout, stderr bool, in io.ReadCloser, out io.Writer) error {
	container := srv.runtime.Get(name)
	if container == nil {
		return fmt.Errorf("No such container: %s", name)
	}
	//logs
	if logs {
		if stdout {
			cLog, err := container.ReadLog("stdout")
			if err != nil {
				utils.Debugf("Error reading logs (stdout): %s", err)
			} else if _, err := io.Copy(out, cLog); err != nil {
				utils.Debugf("Error streaming logs (stdout): %s", err)
			}
		}
		if stderr {
			cLog, err := container.ReadLog("stderr")
			if err != nil {
				utils.Debugf("Error reading logs (stderr): %s", err)
			} else if _, err := io.Copy(out, cLog); err != nil {
				utils.Debugf("Error streaming logs (stderr): %s", err)
			}
		}
	}

	//stream
	if stream {
		if container.State.Ghost {
			return fmt.Errorf("Impossible to attach to a ghost container")
		}

		var (
			cStdin           io.ReadCloser
			cStdout, cStderr io.Writer
			cStdinCloser     io.Closer
		)

		if stdin {
			r, w := io.Pipe()
			go func() {
				defer w.Close()
				defer utils.Debugf("Closing buffered stdin pipe")
				io.Copy(w, in)
			}()
			cStdin = r
			cStdinCloser = in
		}
		if stdout {
			cStdout = out
		}
		if stderr {
			cStderr = out
		}

		<-container.Attach(cStdin, cStdinCloser, cStdout, cStderr)

		// If we are in stdinonce mode, wait for the process to end
		// otherwise, simply return
		if container.Config.StdinOnce && !container.Config.Tty {
			container.Wait()
		}
	}
	return nil
}

func (srv *ServerImpl) ContainerInspect(name string) (*Container, error) {
	if container := srv.runtime.Get(name); container != nil {
		return container, nil
	}
	return nil, fmt.Errorf("No such container: %s", name)
}

func (srv *ServerImpl) ImageInspect(name string) (*Image, error) {
	if image, err := srv.runtime.repositories.LookupImage(name); err == nil && image != nil {
		return image, nil
	}
	return nil, fmt.Errorf("No such image: %s", name)
}

func (srv *ServerImpl) GetRuntime() *Runtime {
	return srv.runtime
}

func (srv *ServerImpl) GetEnableCors() bool {
	return srv.enableCors
}

func NewServer(autoRestart, enableCors bool, dns ListOpts) (Server, error) {
	if runtime.GOARCH != "amd64" {
		log.Fatalf("The docker runtime currently only supports amd64 (not %s). This will change in the future. Aborting.", runtime.GOARCH)
	}
	runtime, err := NewRuntime(autoRestart, dns)
	if err != nil {
		return nil, err
	}
<<<<<<< HEAD
	srv := &ServerImpl{
		runtime:    runtime,
		enableCors: enableCors,
=======
	srv := &Server{
		runtime:     runtime,
		enableCors:  enableCors,
		lock:        &sync.Mutex{},
		pullingPool: make(map[string]struct{}),
		pushingPool: make(map[string]struct{}),
>>>>>>> ecd1fff9
	}
	runtime.srv = srv
	return srv, nil
}

<<<<<<< HEAD
type ServerImpl struct {
	runtime    *Runtime
	enableCors bool
}

type Server interface {
	DockerVersion() APIVersion
	ContainerKill(name string) error
	ContainerExport(name string, out io.Writer) error
	ImagesSearch(term string) ([]APISearch, error)
	ImageInsert(name, url, path string, out io.Writer, sf *utils.StreamFormatter) (string, error)
	ImagesViz(out io.Writer) error
	Images(all bool, filter string) ([]APIImages, error)
	DockerInfo() *APIInfo
	ImageHistory(name string) ([]APIHistory, error)
	ContainerChanges(name string) ([]Change, error)
	Containers(all bool, n int, since, before string) []APIContainers
	ContainerCommit(name, repo, tag, author, comment string, config *Config) (string, error)
	ContainerTag(name, repo, tag string, force bool) error
	pullImage(r *registry.Registry, out io.Writer, imgId, endpoint string, token []string, sf *utils.StreamFormatter) error
	pullRepository(r *registry.Registry, out io.Writer, local, remote, askedTag string, sf *utils.StreamFormatter) error
	ImagePull(name, tag, endpoint string, out io.Writer, sf *utils.StreamFormatter, authConfig *auth.AuthConfig) error
	getChecksum(imageId string) (string, error)
	getImageList(localRepo map[string]string) ([]*registry.ImgData, error)
	pushRepository(r *registry.Registry, out io.Writer, name string, localRepo map[string]string, sf *utils.StreamFormatter) error
	pushImage(r *registry.Registry, out io.Writer, remote, imgId, ep string, token []string, sf *utils.StreamFormatter) error
	ImagePush(name, endpoint string, out io.Writer, sf *utils.StreamFormatter, authConfig *auth.AuthConfig) error
	ImageImport(src, repo, tag string, in io.Reader, out io.Writer, sf *utils.StreamFormatter) error
	ContainerCreate(config *Config) (string, error)
	ContainerRestart(name string, t int) error
	ContainerDestroy(name string, removeVolume bool) error
	deleteImageAndChildren(id string, imgs *[]APIRmi) error
	deleteImageParents(img *Image, imgs *[]APIRmi) error
	deleteImage(img *Image, repoName, tag string) (*[]APIRmi, error)
	ImageDelete(name string, autoPrune bool) (*[]APIRmi, error)
	ImageGetCached(imgId string, config *Config) (*Image, error)
	ContainerStart(name string) error
	ContainerStop(name string, t int) error
	ContainerWait(name string) (int, error)
	ContainerResize(name string, h, w int) error
	ContainerAttach(name string, logs, stream, stdin, stdout, stderr bool, in io.ReadCloser, out io.Writer) error
	ContainerInspect(name string) (*Container, error)
	ImageInspect(name string) (*Image, error)
	GetRuntime() *Runtime
	GetEnableCors() bool
=======
type Server struct {
	runtime     *Runtime
	enableCors  bool
	lock        *sync.Mutex
	pullingPool map[string]struct{}
	pushingPool map[string]struct{}
>>>>>>> ecd1fff9
}<|MERGE_RESOLUTION|>--- conflicted
+++ resolved
@@ -54,18 +54,12 @@
 	return fmt.Errorf("No such container: %s", name)
 }
 
-<<<<<<< HEAD
 func (srv *ServerImpl) ImagesSearch(term string) ([]APISearch, error) {
-
-	results, err := registry.NewRegistry(srv.runtime.root, nil).SearchRepositories(term)
-=======
-func (srv *Server) ImagesSearch(term string) ([]APISearch, error) {
 	r, err := registry.NewRegistry(srv.runtime.root, nil)
 	if err != nil {
 		return nil, err
 	}
 	results, err := r.SearchRepositories(term)
->>>>>>> ecd1fff9
 	if err != nil {
 		return nil, err
 	}
@@ -260,11 +254,8 @@
 	return nil, fmt.Errorf("No such container: %s", name)
 }
 
-<<<<<<< HEAD
-func (srv *ServerImpl) Containers(all bool, n int, since, before string) []APIContainers {
-=======
-func (srv *Server) Containers(all, size bool, n int, since, before string) []APIContainers {
->>>>>>> ecd1fff9
+func (srv *ServerImpl) Containers(all, size bool, n int, since, before string) []APIContainers {
+
 	var foundBefore bool
 	var displayed int
 	retContainers := []APIContainers{}
@@ -428,11 +419,7 @@
 	return nil
 }
 
-<<<<<<< HEAD
-func (srv *ServerImpl) ImagePull(name, tag, endpoint string, out io.Writer, sf *utils.StreamFormatter, authConfig *auth.AuthConfig) error {
-	r := registry.NewRegistry(srv.runtime.root, authConfig)
-=======
-func (srv *Server) poolAdd(kind, key string) error {
+func (srv *ServerImpl) poolAdd(kind, key string) error {
 	srv.lock.Lock()
 	defer srv.lock.Unlock()
 
@@ -453,7 +440,7 @@
 	return nil
 }
 
-func (srv *Server) poolRemove(kind, key string) error {
+func (srv *ServerImpl) poolRemove(kind, key string) error {
 	switch kind {
 	case "pull":
 		delete(srv.pullingPool, key)
@@ -467,7 +454,7 @@
 	return nil
 }
 
-func (srv *Server) ImagePull(name, tag, endpoint string, out io.Writer, sf *utils.StreamFormatter, authConfig *auth.AuthConfig) error {
+func (srv *ServerImpl) ImagePull(name, tag, endpoint string, out io.Writer, sf *utils.StreamFormatter, authConfig *auth.AuthConfig) error {
 	r, err := registry.NewRegistry(srv.runtime.root, authConfig)
 	if err != nil {
 		return err
@@ -477,7 +464,6 @@
 	}
 	defer srv.poolRemove("pull", name+":"+tag)
 
->>>>>>> ecd1fff9
 	out = utils.NewWriteFlusher(out)
 	if endpoint != "" {
 		if err := srv.pullImage(r, out, name, endpoint, nil, sf); err != nil {
@@ -667,17 +653,13 @@
 	return nil
 }
 
-<<<<<<< HEAD
+// FIXME: Allow to interupt current push when new push of same image is done.
 func (srv *ServerImpl) ImagePush(name, endpoint string, out io.Writer, sf *utils.StreamFormatter, authConfig *auth.AuthConfig) error {
-=======
-// FIXME: Allow to interupt current push when new push of same image is done.
-func (srv *Server) ImagePush(name, endpoint string, out io.Writer, sf *utils.StreamFormatter, authConfig *auth.AuthConfig) error {
 	if err := srv.poolAdd("push", name); err != nil {
 		return err
 	}
 	defer srv.poolRemove("push", name)
 
->>>>>>> ecd1fff9
 	out = utils.NewWriteFlusher(out)
 	img, err := srv.runtime.graph.Get(name)
 	r, err2 := registry.NewRegistry(srv.runtime.root, authConfig)
@@ -1084,27 +1066,24 @@
 	if err != nil {
 		return nil, err
 	}
-<<<<<<< HEAD
+
 	srv := &ServerImpl{
-		runtime:    runtime,
-		enableCors: enableCors,
-=======
-	srv := &Server{
 		runtime:     runtime,
 		enableCors:  enableCors,
 		lock:        &sync.Mutex{},
 		pullingPool: make(map[string]struct{}),
 		pushingPool: make(map[string]struct{}),
->>>>>>> ecd1fff9
 	}
 	runtime.srv = srv
 	return srv, nil
 }
 
-<<<<<<< HEAD
 type ServerImpl struct {
-	runtime    *Runtime
-	enableCors bool
+	runtime     *Runtime
+	enableCors  bool
+	lock        *sync.Mutex
+	pullingPool map[string]struct{}
+	pushingPool map[string]struct{}
 }
 
 type Server interface {
@@ -1118,7 +1097,7 @@
 	DockerInfo() *APIInfo
 	ImageHistory(name string) ([]APIHistory, error)
 	ContainerChanges(name string) ([]Change, error)
-	Containers(all bool, n int, since, before string) []APIContainers
+	Containers(all bool, n bool, k int, since, before string) []APIContainers
 	ContainerCommit(name, repo, tag, author, comment string, config *Config) (string, error)
 	ContainerTag(name, repo, tag string, force bool) error
 	pullImage(r *registry.Registry, out io.Writer, imgId, endpoint string, token []string, sf *utils.StreamFormatter) error
@@ -1147,12 +1126,4 @@
 	ImageInspect(name string) (*Image, error)
 	GetRuntime() *Runtime
 	GetEnableCors() bool
-=======
-type Server struct {
-	runtime     *Runtime
-	enableCors  bool
-	lock        *sync.Mutex
-	pullingPool map[string]struct{}
-	pushingPool map[string]struct{}
->>>>>>> ecd1fff9
 }