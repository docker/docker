package docker

import (
	"bufio"
	"encoding/json"
	"errors"
	"fmt"
	"github.com/dotcloud/docker/auth"
	"github.com/dotcloud/docker/registry"
	"github.com/dotcloud/docker/utils"
	"io"
	"io/ioutil"
	"log"
	"net/http"
	"net/url"
	"os"
	"os/exec"
	"path"
	"runtime"
	"strings"
	"sync"
	"time"
)

func (srv *Server) DockerVersion() APIVersion {
	return APIVersion{
		Version:   VERSION,
		GitCommit: GITCOMMIT,
		GoVersion: runtime.Version(),
	}
}

// simpleVersionInfo is a simple implementation of
// the interface VersionInfo, which is used
// to provide version information for some product,
// component, etc. It stores the product name and the version
// in string and returns them on calls to Name() and Version().
type simpleVersionInfo struct {
	name    string
	version string
}

func (v *simpleVersionInfo) Name() string {
	return v.name
}

func (v *simpleVersionInfo) Version() string {
	return v.version
}

// versionCheckers() returns version informations of:
// docker, go, git-commit (of the docker) and the host's kernel.
//
// Such information will be used on call to NewRegistry().
func (srv *Server) versionInfos() []utils.VersionInfo {
	v := srv.DockerVersion()
	ret := make([]utils.VersionInfo, 0, 4)
	ret = append(ret, &simpleVersionInfo{"docker", v.Version})

	if len(v.GoVersion) > 0 {
		ret = append(ret, &simpleVersionInfo{"go", v.GoVersion})
	}
	if len(v.GitCommit) > 0 {
		ret = append(ret, &simpleVersionInfo{"git-commit", v.GitCommit})
	}
	kernelVersion, err := utils.GetKernelVersion()
	if err == nil {
		ret = append(ret, &simpleVersionInfo{"kernel", kernelVersion.String()})
	}

	return ret
}

func (srv *Server) ContainerKill(name string) error {
	if container := srv.runtime.Get(name); container != nil {
		if err := container.Kill(); err != nil {
			return fmt.Errorf("Error killing container %s: %s", name, err)
		}
		srv.LogEvent("kill", container.ShortID(), srv.runtime.repositories.ImageName(container.Image))
	} else {
		return fmt.Errorf("No such container: %s", name)
	}
	return nil
}

func (srv *Server) ContainerExport(name string, out io.Writer) error {
	if container := srv.runtime.Get(name); container != nil {

		data, err := container.Export()
		if err != nil {
			return err
		}

		// Stream the entire contents of the container (basically a volatile snapshot)
		if _, err := io.Copy(out, data); err != nil {
			return err
		}
		srv.LogEvent("export", container.ShortID(), srv.runtime.repositories.ImageName(container.Image))
		return nil
	}
	return fmt.Errorf("No such container: %s", name)
}

func (srv *Server) ImagesSearch(term string) ([]APISearch, error) {
	r, err := registry.NewRegistry(srv.runtime.root, nil, srv.HTTPRequestFactory(nil))
	if err != nil {
		return nil, err
	}
	results, err := r.SearchRepositories(term)
	if err != nil {
		return nil, err
	}

	var outs []APISearch
	for _, repo := range results.Results {
		var out APISearch
		out.Description = repo["description"]
		out.Name = repo["name"]
		outs = append(outs, out)
	}
	return outs, nil
}

func (srv *Server) ImageInsert(name, url, path string, out io.Writer, sf *utils.StreamFormatter) (string, error) {
	out = utils.NewWriteFlusher(out)
	img, err := srv.runtime.repositories.LookupImage(name)
	if err != nil {
		return "", err
	}

	file, err := utils.Download(url, out)
	if err != nil {
		return "", err
	}
	defer file.Body.Close()

	config, _, _, err := ParseRun([]string{img.ID, "echo", "insert", url, path}, srv.runtime.capabilities)
	if err != nil {
		return "", err
	}

	c, err := srv.runtime.Create(config)
	if err != nil {
		return "", err
	}

	if err := c.Inject(utils.ProgressReader(file.Body, int(file.ContentLength), out, sf.FormatProgress("", "Downloading", "%8v/%v (%v)"), sf, true), path); err != nil {
		return "", err
	}
	// FIXME: Handle custom repo, tag comment, author
	img, err = srv.runtime.Commit(c, "", "", img.Comment, img.Author, nil)
	if err != nil {
		return "", err
	}
	out.Write(sf.FormatStatus("", img.ID))
	return img.ShortID(), nil
}

func (srv *Server) ImagesViz(out io.Writer) error {
	images, _ := srv.runtime.graph.Map()
	if images == nil {
		return nil
	}
	out.Write([]byte("digraph docker {\n"))

	var (
		parentImage *Image
		err         error
	)
	for _, image := range images {
		parentImage, err = image.GetParent()
		if err != nil {
			return fmt.Errorf("Error while getting parent image: %v", err)
		}
		if parentImage != nil {
			out.Write([]byte(" \"" + parentImage.ShortID() + "\" -> \"" + image.ShortID() + "\"\n"))
		} else {
			out.Write([]byte(" base -> \"" + image.ShortID() + "\" [style=invis]\n"))
		}
	}

	reporefs := make(map[string][]string)

	for name, repository := range srv.runtime.repositories.Repositories {
		for tag, id := range repository {
			reporefs[utils.TruncateID(id)] = append(reporefs[utils.TruncateID(id)], fmt.Sprintf("%s:%s", name, tag))
		}
	}

	for id, repos := range reporefs {
		out.Write([]byte(" \"" + id + "\" [label=\"" + id + "\\n" + strings.Join(repos, "\\n") + "\",shape=box,fillcolor=\"paleturquoise\",style=\"filled,rounded\"];\n"))
	}
	out.Write([]byte(" base [style=invisible]\n}\n"))
	return nil
}

func (srv *Server) Images(all bool, filter string) ([]APIImages, error) {
	var (
		allImages map[string]*Image
		err       error
	)
	if all {
		allImages, err = srv.runtime.graph.Map()
	} else {
		allImages, err = srv.runtime.graph.Heads()
	}
	if err != nil {
		return nil, err
	}
	outs := []APIImages{} //produce [] when empty instead of 'null'
	for name, repository := range srv.runtime.repositories.Repositories {
		if filter != "" {
			if match, _ := path.Match(filter, name); !match {
				continue
			}
		}
		for tag, id := range repository {
			var out APIImages
			image, err := srv.runtime.graph.Get(id)
			if err != nil {
				log.Printf("Warning: couldn't load %s from %s/%s: %s", id, name, tag, err)
				continue
			}
			delete(allImages, id)
			out.Repository = name
			out.Tag = tag
			out.ID = image.ID
			out.Created = image.Created.Unix()
			out.Size = image.Size
			out.VirtualSize = image.getParentsSize(0) + image.Size
			outs = append(outs, out)
		}
	}
	// Display images which aren't part of a
	if filter == "" {
		for _, image := range allImages {
			var out APIImages
			out.ID = image.ID
			out.Created = image.Created.Unix()
			out.Size = image.Size
			out.VirtualSize = image.getParentsSize(0) + image.Size
			outs = append(outs, out)
		}
	}

	sortImagesByCreationAndTag(outs)
	return outs, nil
}

func (srv *Server) DockerInfo() *APIInfo {
	images, _ := srv.runtime.graph.Map()
	var imgcount int
	if images == nil {
		imgcount = 0
	} else {
		imgcount = len(images)
	}
	lxcVersion := ""
	if output, err := exec.Command("lxc-version").CombinedOutput(); err == nil {
		outputStr := string(output)
		if len(strings.SplitN(outputStr, ":", 2)) == 2 {
			lxcVersion = strings.TrimSpace(strings.SplitN(string(output), ":", 2)[1])
		}
	}
	kernelVersion := "<unknown>"
	if kv, err := utils.GetKernelVersion(); err == nil {
		kernelVersion = kv.String()
	}

	return &APIInfo{
		Containers:         len(srv.runtime.List()),
		Images:             imgcount,
		MemoryLimit:        srv.runtime.capabilities.MemoryLimit,
		SwapLimit:          srv.runtime.capabilities.SwapLimit,
		IPv4Forwarding:     !srv.runtime.capabilities.IPv4ForwardingDisabled,
		Debug:              os.Getenv("DEBUG") != "",
		NFd:                utils.GetTotalUsedFds(),
		NGoroutines:        runtime.NumGoroutine(),
		LXCVersion:         lxcVersion,
		NEventsListener:    len(srv.events),
		KernelVersion:      kernelVersion,
		IndexServerAddress: auth.IndexServerAddress(),
	}
}

func (srv *Server) ImageHistory(name string) ([]APIHistory, error) {
	image, err := srv.runtime.repositories.LookupImage(name)
	if err != nil {
		return nil, err
	}

	lookupMap := make(map[string][]string)
	for name, repository := range srv.runtime.repositories.Repositories {
		for tag, id := range repository {
			// If the ID already has a reverse lookup, do not update it unless for "latest"
			if _, exists := lookupMap[id]; !exists {
				lookupMap[id] = []string{}
			}
			lookupMap[id] = append(lookupMap[id], name+":"+tag)
		}
	}

	outs := []APIHistory{} //produce [] when empty instead of 'null'
	err = image.WalkHistory(func(img *Image) error {
		var out APIHistory
		out.ID = srv.runtime.repositories.ImageName(img.ShortID())
		out.Created = img.Created.Unix()
		out.CreatedBy = strings.Join(img.ContainerConfig.Cmd, " ")
		out.Tags = lookupMap[img.ID]
		outs = append(outs, out)
		return nil
	})
	return outs, nil

}

func (srv *Server) ContainerTop(name, ps_args string) (*APITop, error) {
	if container := srv.runtime.Get(name); container != nil {
		output, err := exec.Command("lxc-ps", "--name", container.ID, "--", ps_args).CombinedOutput()
		if err != nil {
			return nil, fmt.Errorf("Error trying to use lxc-ps: %s (%s)", err, output)
		}
		procs := APITop{}
		for i, line := range strings.Split(string(output), "\n") {
			if len(line) == 0 {
				continue
			}
			words := []string{}
			scanner := bufio.NewScanner(strings.NewReader(line))
			scanner.Split(bufio.ScanWords)
			if !scanner.Scan() {
				return nil, fmt.Errorf("Error trying to use lxc-ps")
			}
			// no scanner.Text because we skip container id
			for scanner.Scan() {
				words = append(words, scanner.Text())
			}
			if i == 0 {
				procs.Titles = words
			} else {
				procs.Processes = append(procs.Processes, words)
			}
		}
		return &procs, nil

	}
	return nil, fmt.Errorf("No such container: %s", name)
}

func (srv *Server) ContainerChanges(name string) ([]Change, error) {
	if container := srv.runtime.Get(name); container != nil {
		return container.Changes()
	}
	return nil, fmt.Errorf("No such container: %s", name)
}

func (srv *Server) Containers(all, size bool, n int, since, before string) []APIContainers {
	var foundBefore bool
	var displayed int
	retContainers := []APIContainers{}

	for _, container := range srv.runtime.List() {
		if !container.State.Running && !all && n == -1 && since == "" && before == "" {
			continue
		}
		if before != "" {
			if container.ShortID() == before {
				foundBefore = true
				continue
			}
			if !foundBefore {
				continue
			}
		}
		if displayed == n {
			break
		}
		if container.ShortID() == since {
			break
		}
		displayed++

		c := APIContainers{
			ID: container.ID,
		}
		c.Image = srv.runtime.repositories.ImageName(container.Image)
		c.Command = fmt.Sprintf("%s %s", container.Path, strings.Join(container.Args, " "))
		c.Created = container.Created.Unix()
		c.Status = container.State.String()
		c.Ports = container.NetworkSettings.PortMappingAPI()
		if size {
			c.SizeRw, c.SizeRootFs = container.GetSize()
		}
		retContainers = append(retContainers, c)
	}
	return retContainers
}

func (srv *Server) ContainerCommit(name, repo, tag, author, comment string, config *Config) (string, error) {
	container := srv.runtime.Get(name)
	if container == nil {
		return "", fmt.Errorf("No such container: %s", name)
	}
	img, err := srv.runtime.Commit(container, repo, tag, comment, author, config)
	if err != nil {
		return "", err
	}
	return img.ShortID(), err
}

func (srv *Server) ContainerTag(name, repo, tag string, force bool) error {
	if err := srv.runtime.repositories.Set(repo, tag, name, force); err != nil {
		return err
	}
	return nil
}

func (srv *Server) pullImage(r *registry.Registry, out io.Writer, imgID, endpoint string, token []string, sf *utils.StreamFormatter) error {
	history, err := r.GetRemoteHistory(imgID, endpoint, token)
	if err != nil {
		return err
	}
	out.Write(sf.FormatProgress(utils.TruncateID(imgID), "Pulling", "dependend layers"))
	// FIXME: Try to stream the images?
	// FIXME: Launch the getRemoteImage() in goroutines

	for _, id := range history {

		// ensure no two downloads of the same layer happen at the same time
		if err := srv.poolAdd("pull", "layer:"+id); err != nil {
			utils.Errorf("Image (id: %s) pull is already running, skipping: %v", id, err)
			return nil
		}
		defer srv.poolRemove("pull", "layer:"+id)

		if !srv.runtime.graph.Exists(id) {
			out.Write(sf.FormatProgress(utils.TruncateID(id), "Pulling", "metadata"))
			imgJSON, imgSize, err := r.GetRemoteImageJSON(id, endpoint, token)
			if err != nil {
				out.Write(sf.FormatProgress(utils.TruncateID(id), "Error", "pulling dependend layers"))
				// FIXME: Keep going in case of error?
				return err
			}
			img, err := NewImgJSON(imgJSON)
			if err != nil {
				out.Write(sf.FormatProgress(utils.TruncateID(id), "Error", "pulling dependend layers"))
				return fmt.Errorf("Failed to parse json: %s", err)
			}

			// Get the layer
			out.Write(sf.FormatProgress(utils.TruncateID(id), "Pulling", "fs layer"))
			layer, err := r.GetRemoteImageLayer(img.ID, endpoint, token)
			if err != nil {
				out.Write(sf.FormatProgress(utils.TruncateID(id), "Error", "pulling dependend layers"))
				return err
			}
			defer layer.Close()
			if err := srv.runtime.graph.Register(imgJSON, utils.ProgressReader(layer, imgSize, out, sf.FormatProgress(utils.TruncateID(id), "Downloading", "%8v/%v (%v)"), sf, false), img); err != nil {
				out.Write(sf.FormatProgress(utils.TruncateID(id), "Error", "downloading dependend layers"))
				return err
			}
		}
		out.Write(sf.FormatProgress(utils.TruncateID(id), "Download", "complete"))

	}
	return nil
}

func (srv *Server) pullRepository(r *registry.Registry, out io.Writer, localName, remoteName, askedTag, indexEp string, sf *utils.StreamFormatter, parallel bool) error {
	out.Write(sf.FormatStatus("", "Pulling repository %s", localName))

	repoData, err := r.GetRepositoryData(indexEp, remoteName)
	if err != nil {
		return err
	}

	utils.Debugf("Retrieving the tag list")
	tagsList, err := r.GetRemoteTags(repoData.Endpoints, remoteName, repoData.Tokens)
	if err != nil {
		utils.Errorf("%v", err)
		return err
	}

	for tag, id := range tagsList {
		repoData.ImgList[id] = &registry.ImgData{
			ID:       id,
			Tag:      tag,
			Checksum: "",
		}
	}

	utils.Debugf("Registering tags")
	// If no tag has been specified, pull them all
	if askedTag == "" {
		for tag, id := range tagsList {
			repoData.ImgList[id].Tag = tag
		}
	} else {
		// Otherwise, check that the tag exists and use only that one
		id, exists := tagsList[askedTag]
		if !exists {
			return fmt.Errorf("Tag %s not found in repository %s", askedTag, localName)
		}
		repoData.ImgList[id].Tag = askedTag
	}

	errors := make(chan error)
	for _, image := range repoData.ImgList {
		downloadImage := func(img *registry.ImgData) {
			if askedTag != "" && img.Tag != askedTag {
				utils.Debugf("(%s) does not match %s (id: %s), skipping", img.Tag, askedTag, img.ID)
				if parallel {
					errors <- nil
				}
				return
			}

			if img.Tag == "" {
				utils.Debugf("Image (id: %s) present in this repository but untagged, skipping", img.ID)
				if parallel {
					errors <- nil
				}
				return
			}

			// ensure no two downloads of the same image happen at the same time
			if err := srv.poolAdd("pull", "img:"+img.ID); err != nil {
				utils.Errorf("Image (id: %s) pull is already running, skipping: %v", img.ID, err)
				if parallel {
					errors <- nil
				}
				return
			}
			defer srv.poolRemove("pull", "img:"+img.ID)

			out.Write(sf.FormatProgress(utils.TruncateID(img.ID), "Pulling", fmt.Sprintf("image (%s) from %s", img.Tag, localName)))
			success := false
			var lastErr error
			for _, ep := range repoData.Endpoints {
				out.Write(sf.FormatProgress(utils.TruncateID(img.ID), "Pulling", fmt.Sprintf("image (%s) from %s, endpoint: %s", img.Tag, localName, ep)))
				if err := srv.pullImage(r, out, img.ID, ep, repoData.Tokens, sf); err != nil {
					// Its not ideal that only the last error  is returned, it would be better to concatenate the errors.
					// As the error is also given to the output stream the user will see the error.
					lastErr = err
					out.Write(sf.FormatProgress(utils.TruncateID(img.ID), "Error pulling", fmt.Sprintf("image (%s) from %s, endpoint: %s, %s", img.Tag, localName, ep, err)))
					continue
				}
				success = true
				break
			}
			if !success {
				out.Write(sf.FormatProgress(utils.TruncateID(img.ID), "Error pulling", fmt.Sprintf("image (%s) from %s, %s", img.Tag, localName, lastErr)))
				if parallel {
					errors <- fmt.Errorf("Could not find repository on any of the indexed registries.")
					return
				}
			}
			out.Write(sf.FormatProgress(utils.TruncateID(img.ID), "Download", "complete"))

			if parallel {
				errors <- nil
			}
		}

		if parallel {
			go downloadImage(image)
		} else {
			downloadImage(image)
		}
	}
	if parallel {
		var lastError error
		for i := 0; i < len(repoData.ImgList); i++ {
			if err := <-errors; err != nil {
				lastError = err
			}
		}
		if lastError != nil {
			return lastError
		}

	}
	for tag, id := range tagsList {
		if askedTag != "" && tag != askedTag {
			continue
		}
		if err := srv.runtime.repositories.Set(localName, tag, id, true); err != nil {
			return err
		}
	}
	if err := srv.runtime.repositories.Save(); err != nil {
		return err
	}

	return nil
}

func (srv *Server) poolAdd(kind, key string) error {
	srv.Lock()
	defer srv.Unlock()

	if _, exists := srv.pullingPool[key]; exists {
		return fmt.Errorf("pull %s is already in progress", key)
	}
	if _, exists := srv.pushingPool[key]; exists {
		return fmt.Errorf("push %s is already in progress", key)
	}

	switch kind {
	case "pull":
		srv.pullingPool[key] = struct{}{}
		break
	case "push":
		srv.pushingPool[key] = struct{}{}
		break
	default:
		return fmt.Errorf("Unknown pool type")
	}
	return nil
}

func (srv *Server) poolRemove(kind, key string) error {
	switch kind {
	case "pull":
		delete(srv.pullingPool, key)
		break
	case "push":
		delete(srv.pushingPool, key)
		break
	default:
		return fmt.Errorf("Unknown pool type")
	}
	return nil
}

func (srv *Server) ImagePull(localName string, tag string, out io.Writer, sf *utils.StreamFormatter, authConfig *auth.AuthConfig, metaHeaders map[string][]string, parallel bool) error {
	r, err := registry.NewRegistry(srv.runtime.root, authConfig, srv.HTTPRequestFactory(metaHeaders))
	if err != nil {
		return err
	}
	if err := srv.poolAdd("pull", localName+":"+tag); err != nil {
		return err
	}
	defer srv.poolRemove("pull", localName+":"+tag)

	// Resolve the Repository name from fqn to endpoint + name
	endpoint, remoteName, err := registry.ResolveRepositoryName(localName)
	if err != nil {
		return err
	}

	if endpoint == auth.IndexServerAddress() {
		// If pull "index.docker.io/foo/bar", it's stored locally under "foo/bar"
		localName = remoteName
	}

	out = utils.NewWriteFlusher(out)
	err = srv.pullRepository(r, out, localName, remoteName, tag, endpoint, sf, parallel)
	if err == registry.ErrLoginRequired {
		return err
	}
	if err != nil {
		if err := srv.pullImage(r, out, remoteName, endpoint, nil, sf); err != nil {
			return err
		}
		return nil
	}

	return nil
}

// Retrieve the all the images to be uploaded in the correct order
// Note: we can't use a map as it is not ordered
func (srv *Server) getImageList(localRepo map[string]string) ([][]*registry.ImgData, error) {
	imgList := map[string]*registry.ImgData{}
	depGraph := utils.NewDependencyGraph()

	for tag, id := range localRepo {
		img, err := srv.runtime.graph.Get(id)
		if err != nil {
			return nil, err
		}
		depGraph.NewNode(img.ID)
		img.WalkHistory(func(current *Image) error {
			imgList[current.ID] = &registry.ImgData{
				ID:  current.ID,
				Tag: tag,
			}
			parent, err := current.GetParent()
			if err != nil {
				return err
			}
			if parent == nil {
				return nil
			}
			depGraph.NewNode(parent.ID)
			depGraph.AddDependency(current.ID, parent.ID)
			return nil
		})
	}

	traversalMap, err := depGraph.GenerateTraversalMap()
	if err != nil {
		return nil, err
	}

	utils.Debugf("Traversal map: %v", traversalMap)
	result := [][]*registry.ImgData{}
	for _, round := range traversalMap {
		dataRound := []*registry.ImgData{}
		for _, imgID := range round {
			dataRound = append(dataRound, imgList[imgID])
		}
		result = append(result, dataRound)
	}
	return result, nil
}

func flatten(slc [][]*registry.ImgData) []*registry.ImgData {
	result := []*registry.ImgData{}
	for _, x := range slc {
		result = append(result, x...)
	}
	return result
}

func (srv *Server) pushRepository(r *registry.Registry, out io.Writer, localName, remoteName string, localRepo map[string]string, indexEp string, sf *utils.StreamFormatter) error {
	out = utils.NewWriteFlusher(out)
	imgList, err := srv.getImageList(localRepo)
	if err != nil {
		return err
	}
	flattenedImgList := flatten(imgList)
	out.Write(sf.FormatStatus("", "Sending image list"))

	var repoData *registry.RepositoryData
	repoData, err = r.PushImageJSONIndex(indexEp, remoteName, flattenedImgList, false, nil)
	if err != nil {
		return err
	}

	for _, ep := range repoData.Endpoints {
		out.Write(sf.FormatStatus("", "Pushing repository %s (%d tags)", localName, len(localRepo)))
		// This section can not be parallelized (each round depends on the previous one)
		for _, round := range imgList {
			// FIXME: This section can be parallelized
			for _, elem := range round {
				var pushTags func() error
				pushTags = func() error {
					out.Write(sf.FormatStatus("", "Pushing tags for rev [%s] on {%s}", elem.ID, ep+"repositories/"+remoteName+"/tags/"+elem.Tag))
					if err := r.PushRegistryTag(remoteName, elem.ID, elem.Tag, ep, repoData.Tokens); err != nil {
						return err
					}
					return nil
				}
				if _, exists := repoData.ImgList[elem.ID]; exists {
					if err := pushTags(); err != nil {
						return err
					}
					out.Write(sf.FormatStatus("", "Image %s already pushed, skipping", elem.ID))
					continue
				} else if r.LookupRemoteImage(elem.ID, ep, repoData.Tokens) {
					if err := pushTags(); err != nil {
						return err
					}
					out.Write(sf.FormatStatus("", "Image %s already pushed, skipping", elem.ID))
					continue
				}
				if checksum, err := srv.pushImage(r, out, remoteName, elem.ID, ep, repoData.Tokens, sf); err != nil {
					// FIXME: Continue on error?
					return err
				} else {
					elem.Checksum = checksum
				}
				if err := pushTags(); err != nil {
					return err
				}
			}
		}
	}

	if _, err := r.PushImageJSONIndex(indexEp, remoteName, flattenedImgList, true, repoData.Endpoints); err != nil {
		return err
	}

	return nil
}

func (srv *Server) pushImage(r *registry.Registry, out io.Writer, remote, imgID, ep string, token []string, sf *utils.StreamFormatter) (checksum string, err error) {
	out = utils.NewWriteFlusher(out)
	jsonRaw, err := ioutil.ReadFile(path.Join(srv.runtime.graph.Root, imgID, "json"))
	if err != nil {
		return "", fmt.Errorf("Error while retrieving the path for {%s}: %s", imgID, err)
	}
	out.Write(sf.FormatStatus("", "Pushing %s", imgID))

	imgData := &registry.ImgData{
		ID: imgID,
	}

	// Send the json
	if err := r.PushImageJSONRegistry(imgData, jsonRaw, ep, token); err != nil {
		if err == registry.ErrAlreadyExists {
			out.Write(sf.FormatStatus("", "Image %s already pushed, skipping", imgData.ID))
			return "", nil
		}
		return "", err
	}

	layerData, err := srv.runtime.graph.TempLayerArchive(imgID, Uncompressed, sf, out)
	if err != nil {
		return "", fmt.Errorf("Failed to generate layer archive: %s", err)
	}

	// Send the layer
	if checksum, err := r.PushImageLayerRegistry(imgData.ID, utils.ProgressReader(layerData, int(layerData.Size), out, sf.FormatProgress("", "Pushing", "%8v/%v (%v)"), sf, false), ep, token, jsonRaw); err != nil {
		return "", err
	} else {
		imgData.Checksum = checksum
	}
	out.Write(sf.FormatStatus("", ""))

	// Send the checksum
	if err := r.PushImageChecksumRegistry(imgData, ep, token); err != nil {
		return "", err
	}

	return imgData.Checksum, nil
}

// FIXME: Allow to interrupt current push when new push of same image is done.
func (srv *Server) ImagePush(localName string, out io.Writer, sf *utils.StreamFormatter, authConfig *auth.AuthConfig, metaHeaders map[string][]string) error {
	if err := srv.poolAdd("push", localName); err != nil {
		return err
	}
	defer srv.poolRemove("push", localName)

	// Resolve the Repository name from fqn to endpoint + name
	endpoint, remoteName, err := registry.ResolveRepositoryName(localName)
	if err != nil {
		return err
	}

	out = utils.NewWriteFlusher(out)
	img, err := srv.runtime.graph.Get(localName)
	r, err2 := registry.NewRegistry(srv.runtime.root, authConfig, srv.HTTPRequestFactory(metaHeaders))
	if err2 != nil {
		return err2
	}

	if err != nil {
		reposLen := len(srv.runtime.repositories.Repositories[localName])
		out.Write(sf.FormatStatus("", "The push refers to a repository [%s] (len: %d)", localName, reposLen))
		// If it fails, try to get the repository
		if localRepo, exists := srv.runtime.repositories.Repositories[localName]; exists {
			if err := srv.pushRepository(r, out, localName, remoteName, localRepo, endpoint, sf); err != nil {
				return err
			}
			return nil
		}
		return err
	}

	var token []string
	out.Write(sf.FormatStatus("", "The push refers to an image: [%s]", localName))
	if _, err := srv.pushImage(r, out, remoteName, img.ID, endpoint, token, sf); err != nil {
		return err
	}
	return nil
}

func (srv *Server) ImageImport(src, repo, tag string, in io.Reader, out io.Writer, sf *utils.StreamFormatter) error {
	var archive io.Reader
	var resp *http.Response

	if src == "-" {
		archive = in
	} else {
		u, err := url.Parse(src)
		if err != nil {
			return err
		}
		if u.Scheme == "" {
			u.Scheme = "http"
			u.Host = src
			u.Path = ""
		}
		out.Write(sf.FormatStatus("", "Downloading from %s", u))
		// Download with curl (pretty progress bar)
		// If curl is not available, fallback to http.Get()
		resp, err = utils.Download(u.String(), out)
		if err != nil {
			return err
		}
		archive = utils.ProgressReader(resp.Body, int(resp.ContentLength), out, sf.FormatProgress("", "Importing", "%8v/%v (%v)"), sf, true)
	}
	img, err := srv.runtime.graph.Create(archive, nil, "Imported from "+src, "", nil)
	if err != nil {
		return err
	}
	// Optionally register the image at REPO/TAG
	if repo != "" {
		if err := srv.runtime.repositories.Set(repo, tag, img.ID, true); err != nil {
			return err
		}
	}
	out.Write(sf.FormatStatus("", img.ShortID()))
	return nil
}

func (srv *Server) ContainerCreate(config *Config) (string, error) {

	if config.Memory != 0 && config.Memory < 524288 {
		return "", fmt.Errorf("Memory limit must be given in bytes (minimum 524288 bytes)")
	}

	if config.Memory > 0 && !srv.runtime.capabilities.MemoryLimit {
		config.Memory = 0
	}

	if config.Memory > 0 && !srv.runtime.capabilities.SwapLimit {
		config.MemorySwap = -1
	}
	container, err := srv.runtime.Create(config)
	if err != nil {
		if srv.runtime.graph.IsNotExist(err) {

			_, tag := utils.ParseRepositoryTag(config.Image)
			if tag == "" {
				tag = DEFAULTTAG
			}

			return "", fmt.Errorf("No such image: %s (tag: %s)", config.Image, tag)
		}
		return "", err
	}
	srv.LogEvent("create", container.ShortID(), srv.runtime.repositories.ImageName(container.Image))
	return container.ShortID(), nil
}

func (srv *Server) ContainerRestart(name string, t int) error {
	if container := srv.runtime.Get(name); container != nil {
		if err := container.Restart(t); err != nil {
			return fmt.Errorf("Error restarting container %s: %s", name, err)
		}
		srv.LogEvent("restart", container.ShortID(), srv.runtime.repositories.ImageName(container.Image))
	} else {
		return fmt.Errorf("No such container: %s", name)
	}
	return nil
}

func (srv *Server) ContainerDestroy(name string, removeVolume bool) error {
	if container := srv.runtime.Get(name); container != nil {
		if container.State.Running {
			return fmt.Errorf("Impossible to remove a running container, please stop it first")
		}
		volumes := make(map[string]struct{})
		// Store all the deleted containers volumes
		for _, volumeId := range container.Volumes {
			volumes[volumeId] = struct{}{}
		}
		if err := srv.runtime.Destroy(container); err != nil {
			return fmt.Errorf("Error destroying container %s: %s", name, err)
		}
		srv.LogEvent("destroy", container.ShortID(), srv.runtime.repositories.ImageName(container.Image))

		if removeVolume {
			// Retrieve all volumes from all remaining containers
			usedVolumes := make(map[string]*Container)
			for _, container := range srv.runtime.List() {
				for _, containerVolumeId := range container.Volumes {
					usedVolumes[containerVolumeId] = container
				}
			}

			for volumeId := range volumes {
				// If the requested volu
				if c, exists := usedVolumes[volumeId]; exists {
					log.Printf("The volume %s is used by the container %s. Impossible to remove it. Skipping.\n", volumeId, c.ID)
					continue
				}
				if err := srv.runtime.volumes.Delete(volumeId); err != nil {
					return err
				}
			}
		}
	} else {
		return fmt.Errorf("No such container: %s", name)
	}
	return nil
}

var ErrImageReferenced = errors.New("Image referenced by a repository")

func (srv *Server) deleteImageAndChildren(id string, imgs *[]APIRmi) error {
	// If the image is referenced by a repo, do not delete
	if len(srv.runtime.repositories.ByID()[id]) != 0 {
		return ErrImageReferenced
	}
	// If the image is not referenced but has children, go recursive
	referenced := false
	byParents, err := srv.runtime.graph.ByParent()
	if err != nil {
		return err
	}
	for _, img := range byParents[id] {
		if err := srv.deleteImageAndChildren(img.ID, imgs); err != nil {
			if err != ErrImageReferenced {
				return err
			}
			referenced = true
		}
	}
	if referenced {
		return ErrImageReferenced
	}

	// If the image is not referenced and has no children, remove it
	byParents, err = srv.runtime.graph.ByParent()
	if err != nil {
		return err
	}
	if len(byParents[id]) == 0 {
		if err := srv.runtime.repositories.DeleteAll(id); err != nil {
			return err
		}
		err := srv.runtime.graph.Delete(id)
		if err != nil {
			return err
		}
		*imgs = append(*imgs, APIRmi{Deleted: utils.TruncateID(id)})
		srv.LogEvent("delete", utils.TruncateID(id), "")
		return nil
	}
	return nil
}

func (srv *Server) deleteImageParents(img *Image, imgs *[]APIRmi) error {
	if img.Parent != "" {
		parent, err := srv.runtime.graph.Get(img.Parent)
		if err != nil {
			return err
		}
		// Remove all children images
		if err := srv.deleteImageAndChildren(img.Parent, imgs); err != nil {
			return err
		}
		return srv.deleteImageParents(parent, imgs)
	}
	return nil
}

func (srv *Server) deleteImage(img *Image, repoName, tag string) ([]APIRmi, error) {
	imgs := []APIRmi{}

	//If delete by id, see if the id belong only to one repository
	if strings.Contains(img.ID, repoName) && tag == "" {
		for _, repoAndTag := range srv.runtime.repositories.ByID()[img.ID] {
			parsedRepo, parsedTag := utils.ParseRepositoryTag(repoAndTag)
			if strings.Contains(img.ID, repoName) {
				repoName = parsedRepo
				if len(srv.runtime.repositories.ByID()[img.ID]) == 1 && len(parsedTag) > 1 {
					tag = parsedTag
				}
			} else if repoName != parsedRepo {
				// the id belongs to multiple repos, like base:latest and user:test,
				// in that case return conflict
				return imgs, nil
			}
		}
	}
	//Untag the current image
	tagDeleted, err := srv.runtime.repositories.Delete(repoName, tag)
	if err != nil {
		return nil, err
	}
	if tagDeleted {
		imgs = append(imgs, APIRmi{Untagged: img.ShortID()})
		srv.LogEvent("untag", img.ShortID(), "")
	}
	if len(srv.runtime.repositories.ByID()[img.ID]) == 0 {
		if err := srv.deleteImageAndChildren(img.ID, &imgs); err != nil {
			if err != ErrImageReferenced {
				return imgs, err
			}
		} else if err := srv.deleteImageParents(img, &imgs); err != nil {
			if err != ErrImageReferenced {
				return imgs, err
			}
		}
	}
	return imgs, nil
}

func (srv *Server) ImageDelete(name string, autoPrune bool) ([]APIRmi, error) {
	img, err := srv.runtime.repositories.LookupImage(name)
	if err != nil {
		return nil, fmt.Errorf("No such image: %s", name)
	}
	if !autoPrune {
		if err := srv.runtime.graph.Delete(img.ID); err != nil {
			return nil, fmt.Errorf("Error deleting image %s: %s", name, err)
		}
		return nil, nil
	}

	name, tag := utils.ParseRepositoryTag(name)
	return srv.deleteImage(img, name, tag)
}

func (srv *Server) ImageGetCached(imgID string, config *Config) (*Image, error) {

	// Retrieve all images
	images, err := srv.runtime.graph.Map()
	if err != nil {
		return nil, err
	}

	// Store the tree in a map of map (map[parentId][childId])
	imageMap := make(map[string]map[string]struct{})
	for _, img := range images {
		if _, exists := imageMap[img.Parent]; !exists {
			imageMap[img.Parent] = make(map[string]struct{})
		}
		imageMap[img.Parent][img.ID] = struct{}{}
	}

	// Loop on the children of the given image and check the config
	for elem := range imageMap[imgID] {
		img, err := srv.runtime.graph.Get(elem)
		if err != nil {
			return nil, err
		}
		if CompareConfig(&img.ContainerConfig, config) {
			return img, nil
		}
	}
	return nil, nil
}

func (srv *Server) ContainerStart(name string, hostConfig *HostConfig) error {
	if container := srv.runtime.Get(name); container != nil {
		if err := container.Start(hostConfig); err != nil {
			return fmt.Errorf("Error starting container %s: %s", name, err)
		}
		srv.LogEvent("start", container.ShortID(), srv.runtime.repositories.ImageName(container.Image))
	} else {
		return fmt.Errorf("No such container: %s", name)
	}
	return nil
}

func (srv *Server) ContainerStop(name string, t int) error {
	if container := srv.runtime.Get(name); container != nil {
		if err := container.Stop(t); err != nil {
			return fmt.Errorf("Error stopping container %s: %s", name, err)
		}
		srv.LogEvent("stop", container.ShortID(), srv.runtime.repositories.ImageName(container.Image))
	} else {
		return fmt.Errorf("No such container: %s", name)
	}
	return nil
}

func (srv *Server) ContainerWait(name string) (int, error) {
	if container := srv.runtime.Get(name); container != nil {
		return container.Wait(), nil
	}
	return 0, fmt.Errorf("No such container: %s", name)
}

func (srv *Server) ContainerResize(name string, h, w int) error {
	if container := srv.runtime.Get(name); container != nil {
		return container.Resize(h, w)
	}
	return fmt.Errorf("No such container: %s", name)
}

func (srv *Server) ContainerAttach(name string, logs, stream, stdin, stdout, stderr bool, inStream io.ReadCloser, outStream, errStream io.Writer) error {
	container := srv.runtime.Get(name)
	if container == nil {
		return fmt.Errorf("No such container: %s", name)
	}

	//logs
	if logs {
		cLog, err := container.ReadLog("json")
		if err != nil && os.IsNotExist(err) {
			// Legacy logs
			utils.Errorf("Old logs format")
			if stdout {
				cLog, err := container.ReadLog("stdout")
				if err != nil {
<<<<<<< HEAD
					utils.Errorf("Error reading logs (stdout): %s", err)
				} else if _, err := io.Copy(out, cLog); err != nil {
					utils.Errorf("Error streaming logs (stdout): %s", err)
=======
					utils.Debugf("Error reading logs (stdout): %s", err)
				} else if _, err := io.Copy(outStream, cLog); err != nil {
					utils.Debugf("Error streaming logs (stdout): %s", err)
>>>>>>> 534a991c
				}
			}
			if stderr {
				cLog, err := container.ReadLog("stderr")
				if err != nil {
<<<<<<< HEAD
					utils.Errorf("Error reading logs (stderr): %s", err)
				} else if _, err := io.Copy(out, cLog); err != nil {
					utils.Errorf("Error streaming logs (stderr): %s", err)
=======
					utils.Debugf("Error reading logs (stderr): %s", err)
				} else if _, err := io.Copy(errStream, cLog); err != nil {
					utils.Debugf("Error streaming logs (stderr): %s", err)
>>>>>>> 534a991c
				}
			}
		} else if err != nil {
			utils.Errorf("Error reading logs (json): %s", err)
		} else {
			dec := json.NewDecoder(cLog)
			for {
				l := &utils.JSONLog{}

				if err := dec.Decode(l); err == io.EOF {
					break
				} else if err != nil {
					utils.Errorf("Error streaming logs: %s", err)
					break
				}
				if l.Stream == "stdout" && stdout {
					fmt.Fprintf(outStream, "%s", l.Log)
				}
				if l.Stream == "stderr" && stderr {
					fmt.Fprintf(errStream, "%s", l.Log)
				}
			}
		}
	}

	//stream
	if stream {
		if container.State.Ghost {
			return fmt.Errorf("Impossible to attach to a ghost container")
		}

		var (
			cStdin           io.ReadCloser
			cStdout, cStderr io.Writer
			cStdinCloser     io.Closer
		)

		if stdin {
			r, w := io.Pipe()
			go func() {
				defer w.Close()
				defer utils.Debugf("Closing buffered stdin pipe")
				io.Copy(w, inStream)
			}()
			cStdin = r
			cStdinCloser = inStream
		}
		if stdout {
			cStdout = outStream
		}
		if stderr {
			cStderr = errStream
		}

		<-container.Attach(cStdin, cStdinCloser, cStdout, cStderr)

		// If we are in stdinonce mode, wait for the process to end
		// otherwise, simply return
		if container.Config.StdinOnce && !container.Config.Tty {
			container.Wait()
		}
	}
	return nil
}

func (srv *Server) ContainerInspect(name string) (*Container, error) {
	if container := srv.runtime.Get(name); container != nil {
		return container, nil
	}
	return nil, fmt.Errorf("No such container: %s", name)
}

func (srv *Server) ImageInspect(name string) (*Image, error) {
	if image, err := srv.runtime.repositories.LookupImage(name); err == nil && image != nil {
		return image, nil
	}
	return nil, fmt.Errorf("No such image: %s", name)
}

func (srv *Server) ContainerCopy(name string, resource string, out io.Writer) error {
	if container := srv.runtime.Get(name); container != nil {

		data, err := container.Copy(resource)
		if err != nil {
			return err
		}

		if _, err := io.Copy(out, data); err != nil {
			return err
		}
		return nil
	}
	return fmt.Errorf("No such container: %s", name)

}

func NewServer(flGraphPath string, autoRestart, enableCors bool, dns ListOpts) (*Server, error) {
	if runtime.GOARCH != "amd64" {
		log.Fatalf("The docker runtime currently only supports amd64 (not %s). This will change in the future. Aborting.", runtime.GOARCH)
	}
	runtime, err := NewRuntime(flGraphPath, autoRestart, dns)
	if err != nil {
		return nil, err
	}
	srv := &Server{
		runtime:     runtime,
		enableCors:  enableCors,
		pullingPool: make(map[string]struct{}),
		pushingPool: make(map[string]struct{}),
		events:      make([]utils.JSONMessage, 0, 64), //only keeps the 64 last events
		listeners:   make(map[string]chan utils.JSONMessage),
		reqFactory:  nil,
	}
	runtime.srv = srv
	return srv, nil
}

func (srv *Server) HTTPRequestFactory(metaHeaders map[string][]string) *utils.HTTPRequestFactory {
	if srv.reqFactory == nil {
		ud := utils.NewHTTPUserAgentDecorator(srv.versionInfos()...)
		md := &utils.HTTPMetaHeadersDecorator{
			Headers: metaHeaders,
		}
		factory := utils.NewHTTPRequestFactory(ud, md)
		srv.reqFactory = factory
	}
	return srv.reqFactory
}

func (srv *Server) LogEvent(action, id, from string) {
	now := time.Now().Unix()
	jm := utils.JSONMessage{Status: action, ID: id, From: from, Time: now}
	srv.events = append(srv.events, jm)
	for _, c := range srv.listeners {
		select { // non blocking channel
		case c <- jm:
		default:
		}
	}
}

type Server struct {
	sync.Mutex
	runtime     *Runtime
	enableCors  bool
	pullingPool map[string]struct{}
	pushingPool map[string]struct{}
	events      []utils.JSONMessage
	listeners   map[string]chan utils.JSONMessage
	reqFactory  *utils.HTTPRequestFactory
}<|MERGE_RESOLUTION|>--- conflicted
+++ resolved
@@ -1192,29 +1192,17 @@
 			if stdout {
 				cLog, err := container.ReadLog("stdout")
 				if err != nil {
-<<<<<<< HEAD
 					utils.Errorf("Error reading logs (stdout): %s", err)
-				} else if _, err := io.Copy(out, cLog); err != nil {
+				} else if _, err := io.Copy(outStream, cLog); err != nil {
 					utils.Errorf("Error streaming logs (stdout): %s", err)
-=======
-					utils.Debugf("Error reading logs (stdout): %s", err)
-				} else if _, err := io.Copy(outStream, cLog); err != nil {
-					utils.Debugf("Error streaming logs (stdout): %s", err)
->>>>>>> 534a991c
 				}
 			}
 			if stderr {
 				cLog, err := container.ReadLog("stderr")
 				if err != nil {
-<<<<<<< HEAD
 					utils.Errorf("Error reading logs (stderr): %s", err)
-				} else if _, err := io.Copy(out, cLog); err != nil {
+				} else if _, err := io.Copy(errStream, cLog); err != nil {
 					utils.Errorf("Error streaming logs (stderr): %s", err)
-=======
-					utils.Debugf("Error reading logs (stderr): %s", err)
-				} else if _, err := io.Copy(errStream, cLog); err != nil {
-					utils.Debugf("Error streaming logs (stderr): %s", err)
->>>>>>> 534a991c
 				}
 			}
 		} else if err != nil {
