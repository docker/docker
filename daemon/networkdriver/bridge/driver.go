package bridge

import (
	"fmt"
	"io/ioutil"
	"net"
	"strings"
	"sync"

	"github.com/docker/docker/daemon/networkdriver"
	"github.com/docker/docker/daemon/networkdriver/ipallocator"
	"github.com/docker/docker/daemon/networkdriver/portallocator"
	"github.com/docker/docker/daemon/networkdriver/portmapper"
	"github.com/docker/docker/engine"
	"github.com/docker/docker/pkg/iptables"
	"github.com/docker/docker/pkg/log"
	"github.com/docker/docker/pkg/networkfs/resolvconf"
	"github.com/docker/docker/pkg/parsers/kernel"
	"github.com/docker/libcontainer/netlink"
)

const (
	DefaultNetworkBridge     = "docker0"
	MaxAllocatedPortAttempts = 10
)

// Network interface represents the networking stack of a container
type networkInterface struct {
	IP           net.IP
	PortMappings []net.Addr // there are mappings to the host interfaces
	RequestedSNATsource net.IP  // what the user wants as an SNAT source (nil or 0.0.0.0 for MASQUERADE instead of SNAT)
	GrantedSNATsource   net.IP  // what the user got as an SNAT source
}

type ifaces struct {
	c map[string]*networkInterface
	sync.Mutex
}

func (i *ifaces) Set(key string, n *networkInterface) {
	i.Lock()
	i.c[key] = n
	i.Unlock()
}

func (i *ifaces) Get(key string) *networkInterface {
	i.Lock()
	res := i.c[key]
	i.Unlock()
	return res
}

var (
	addrs = []string{
		// Here we don't follow the convention of using the 1st IP of the range for the gateway.
		// This is to use the same gateway IPs as the /24 ranges, which predate the /16 ranges.
		// In theory this shouldn't matter - in practice there's bound to be a few scripts relying
		// on the internal addressing or other stupid things like that.
		// They shouldn't, but hey, let's not break them unless we really have to.
		"172.17.42.1/16", // Don't use 172.16.0.0/16, it conflicts with EC2 DNS 172.16.0.23
		"10.0.42.1/16",   // Don't even try using the entire /8, that's too intrusive
		"10.1.42.1/16",
		"10.42.42.1/16",
		"172.16.42.1/24",
		"172.16.43.1/24",
		"172.16.44.1/24",
		"10.0.42.1/24",
		"10.0.43.1/24",
		"192.168.42.1/24",
		"192.168.43.1/24",
		"192.168.44.1/24",
	}

	bridgeIface   string
	bridgeNetwork *net.IPNet

	defaultBindingIP  = net.ParseIP("0.0.0.0")
	currentInterfaces = ifaces{c: make(map[string]*networkInterface)}
)

func InitDriver(job *engine.Job) engine.Status {
	var (
		network        *net.IPNet
		enableIPTables = job.GetenvBool("EnableIptables")
		icc            = job.GetenvBool("InterContainerCommunication")
		ipMasq         = job.GetenvBool("EnableIpMasq")
		ipForward      = job.GetenvBool("EnableIpForward")
		bridgeIP       = job.Getenv("BridgeIP")
		fixedCIDR      = job.Getenv("FixedCIDR")
	)

	if defaultIP := job.Getenv("DefaultBindingIP"); defaultIP != "" {
		defaultBindingIP = net.ParseIP(defaultIP)
	}

	bridgeIface = job.Getenv("BridgeIface")
	usingDefaultBridge := false
	if bridgeIface == "" {
		usingDefaultBridge = true
		bridgeIface = DefaultNetworkBridge
	}

	addr, err := networkdriver.GetIfaceAddr(bridgeIface)
	if err != nil {
		// If we're not using the default bridge, fail without trying to create it
		if !usingDefaultBridge {
			return job.Error(err)
		}
		// If the iface is not found, try to create it
		if err := createBridge(bridgeIP); err != nil {
			return job.Error(err)
		}

		addr, err = networkdriver.GetIfaceAddr(bridgeIface)
		if err != nil {
			return job.Error(err)
		}
		network = addr.(*net.IPNet)
	} else {
		network = addr.(*net.IPNet)
		// validate that the bridge ip matches the ip specified by BridgeIP
		if bridgeIP != "" {
			bip, _, err := net.ParseCIDR(bridgeIP)
			if err != nil {
				return job.Error(err)
			}
			if !network.IP.Equal(bip) {
				return job.Errorf("bridge ip (%s) does not match existing bridge configuration %s", network.IP, bip)
			}
		}
	}

	// Configure iptables for link support
	if enableIPTables {
		if err := setupIPTables(addr, icc, ipMasq); err != nil {
			return job.Error(err)
		}
	}

	if ipForward {
		// Enable IPv4 forwarding
		if err := ioutil.WriteFile("/proc/sys/net/ipv4/ip_forward", []byte{'1', '\n'}, 0644); err != nil {
			job.Logf("WARNING: unable to enable IPv4 forwarding: %s\n", err)
		}
	}

	// We can always try removing the iptables
	if err := iptables.RemoveExistingChain("DOCKER"); err != nil {
		return job.Error(err)
	}

	if enableIPTables {
		chain, err := iptables.NewChain("DOCKER", bridgeIface)
		if err != nil {
			return job.Error(err)
		}
		portmapper.SetIptablesChain(chain)
	}

	bridgeNetwork = network
	if fixedCIDR != "" {
		_, subnet, err := net.ParseCIDR(fixedCIDR)
		if err != nil {
			return job.Error(err)
		}
		log.Debugf("Subnet: %v", subnet)
		if err := ipallocator.RegisterSubnet(bridgeNetwork, subnet); err != nil {
			return job.Error(err)
		}
	}

	// https://github.com/docker/docker/issues/2768
	job.Eng.Hack_SetGlobalVar("httpapi.bridgeIP", bridgeNetwork.IP)

	for name, f := range map[string]engine.Handler{
		"allocate_interface": Allocate,
		"release_interface":  Release,
		"allocate_port":      AllocatePort,
		"allocate_outgoing_nat": AllocateOutgoingNAT,
		"link":               LinkContainers,
	} {
		if err := job.Eng.Register(name, f); err != nil {
			return job.Error(err)
		}
	}
	return engine.StatusOK
}

<<<<<<< HEAD
func setupIPTablesPerInterface(addr net.IP, ipmasq bool, outgoingSourceIP net.IP, updown int) error {
	// Enable NAT

	if ipmasq {
		var ( natArgs []string )
		
		if outgoingSourceIP != nil && !outgoingSourceIP.IsUnspecified() {
			natArgs = []string{"POSTROUTING", "-t", "nat", "-s", addr.String(), "!", "-o", bridgeIface, "-j", "SNAT","--to-source", outgoingSourceIP.String()}
		} else {
			natArgs = []string{"POSTROUTING", "-t", "nat", "-s", addr.String(), "!", "-o", bridgeIface, "-j", "MASQUERADE"}
		}

		if (updown <= 0) != (!iptables.Exists(natArgs...)) {
			var ( action string )
			
			if (updown > 0) {
				action = "-I"
			} else {
				action = "-D"
			}
			
			if output, err := iptables.Raw(append([]string{action}, natArgs...)...); err != nil {
=======
func setupIPTables(addr net.Addr, icc, ipmasq bool) error {
	// Enable NAT

	if ipmasq {
		natArgs := []string{"POSTROUTING", "-t", "nat", "-s", addr.String(), "!", "-o", bridgeIface, "-j", "MASQUERADE"}

		if !iptables.Exists(natArgs...) {
			if output, err := iptables.Raw(append([]string{"-I"}, natArgs...)...); err != nil {
>>>>>>> c78088fe
				return fmt.Errorf("Unable to enable network bridge NAT: %s", err)
			} else if len(output) != 0 {
				return fmt.Errorf("Error iptables postrouting: %s", output)
			}
		}
	}
	
	return nil
}

func setupIPTables(addr net.Addr, icc bool) error {

	var (
		args       = []string{"FORWARD", "-i", bridgeIface, "-o", bridgeIface, "-j"}
		acceptArgs = append(args, "ACCEPT")
		dropArgs   = append(args, "DROP")
	)

	if !icc {
		iptables.Raw(append([]string{"-D"}, acceptArgs...)...)

		if !iptables.Exists(dropArgs...) {
			log.Debugf("Disable inter-container communication")
			if output, err := iptables.Raw(append([]string{"-I"}, dropArgs...)...); err != nil {
				return fmt.Errorf("Unable to prevent intercontainer communication: %s", err)
			} else if len(output) != 0 {
				return fmt.Errorf("Error disabling intercontainer communication: %s", output)
			}
		}
	} else {
		iptables.Raw(append([]string{"-D"}, dropArgs...)...)

		if !iptables.Exists(acceptArgs...) {
			log.Debugf("Enable inter-container communication")
			if output, err := iptables.Raw(append([]string{"-I"}, acceptArgs...)...); err != nil {
				return fmt.Errorf("Unable to allow intercontainer communication: %s", err)
			} else if len(output) != 0 {
				return fmt.Errorf("Error enabling intercontainer communication: %s", output)
			}
		}
	}

	// Accept all non-intercontainer outgoing packets
	outgoingArgs := []string{"FORWARD", "-i", bridgeIface, "!", "-o", bridgeIface, "-j", "ACCEPT"}
	if !iptables.Exists(outgoingArgs...) {
		if output, err := iptables.Raw(append([]string{"-I"}, outgoingArgs...)...); err != nil {
			return fmt.Errorf("Unable to allow outgoing packets: %s", err)
		} else if len(output) != 0 {
			return fmt.Errorf("Error iptables allow outgoing: %s", output)
		}
	}

	// Accept incoming packets for existing connections
	existingArgs := []string{"FORWARD", "-o", bridgeIface, "-m", "conntrack", "--ctstate", "RELATED,ESTABLISHED", "-j", "ACCEPT"}

	if !iptables.Exists(existingArgs...) {
		if output, err := iptables.Raw(append([]string{"-I"}, existingArgs...)...); err != nil {
			return fmt.Errorf("Unable to allow incoming packets: %s", err)
		} else if len(output) != 0 {
			return fmt.Errorf("Error iptables allow incoming: %s", output)
		}
	}
	return nil
}

// CreateBridgeIface creates a network bridge interface on the host system with the name `ifaceName`,
// and attempts to configure it with an address which doesn't conflict with any other interface on the host.
// If it can't find an address which doesn't conflict, it will return an error.
func createBridge(bridgeIP string) error {
	nameservers := []string{}
	resolvConf, _ := resolvconf.Get()
	// we don't check for an error here, because we don't really care
	// if we can't read /etc/resolv.conf. So instead we skip the append
	// if resolvConf is nil. It either doesn't exist, or we can't read it
	// for some reason.
	if resolvConf != nil {
		nameservers = append(nameservers, resolvconf.GetNameserversAsCIDR(resolvConf)...)
	}

	var ifaceAddr string
	if len(bridgeIP) != 0 {
		_, _, err := net.ParseCIDR(bridgeIP)
		if err != nil {
			return err
		}
		ifaceAddr = bridgeIP
	} else {
		for _, addr := range addrs {
			_, dockerNetwork, err := net.ParseCIDR(addr)
			if err != nil {
				return err
			}
			if err := networkdriver.CheckNameserverOverlaps(nameservers, dockerNetwork); err == nil {
				if err := networkdriver.CheckRouteOverlaps(dockerNetwork); err == nil {
					ifaceAddr = addr
					break
				} else {
					log.Debugf("%s %s", addr, err)
				}
			}
		}
	}

	if ifaceAddr == "" {
		return fmt.Errorf("Could not find a free IP address range for interface '%s'. Please configure its address manually and run 'docker -b %s'", bridgeIface, bridgeIface)
	}
	log.Debugf("Creating bridge %s with network %s", bridgeIface, ifaceAddr)

	if err := createBridgeIface(bridgeIface); err != nil {
		return err
	}

	iface, err := net.InterfaceByName(bridgeIface)
	if err != nil {
		return err
	}

	ipAddr, ipNet, err := net.ParseCIDR(ifaceAddr)
	if err != nil {
		return err
	}

	if netlink.NetworkLinkAddIp(iface, ipAddr, ipNet); err != nil {
		return fmt.Errorf("Unable to add private network: %s", err)
	}
	if err := netlink.NetworkLinkUp(iface); err != nil {
		return fmt.Errorf("Unable to start network bridge: %s", err)
	}
	return nil
}

func createBridgeIface(name string) error {
	kv, err := kernel.GetKernelVersion()
	// only set the bridge's mac address if the kernel version is > 3.3
	// before that it was not supported
	setBridgeMacAddr := err == nil && (kv.Kernel >= 3 && kv.Major >= 3)
	log.Debugf("setting bridge mac address = %v", setBridgeMacAddr)
	return netlink.CreateBridge(name, setBridgeMacAddr)
}

// Generate a IEEE802 compliant MAC address from the given IP address.
//
// The generator is guaranteed to be consistent: the same IP will always yield the same
// MAC address. This is to avoid ARP cache issues.
func generateMacAddr(ip net.IP) net.HardwareAddr {
	hw := make(net.HardwareAddr, 6)

	// The first byte of the MAC address has to comply with these rules:
	// 1. Unicast: Set the least-significant bit to 0.
	// 2. Address is locally administered: Set the second-least-significant bit (U/L) to 1.
	// 3. As "small" as possible: The veth address has to be "smaller" than the bridge address.
	hw[0] = 0x02

	// The first 24 bits of the MAC represent the Organizationally Unique Identifier (OUI).
	// Since this address is locally administered, we can do whatever we want as long as
	// it doesn't conflict with other addresses.
	hw[1] = 0x42

	// Insert the IP address into the last 32 bits of the MAC address.
	// This is a simple way to guarantee the address will be consistent and unique.
	copy(hw[2:], ip.To4())

	return hw
}

// Allocate a network interface
func Allocate(job *engine.Job) engine.Status {
	var (
		ip          net.IP
		mac         net.HardwareAddr
		err         error
		id          = job.Args[0]
		requestedIP = net.ParseIP(job.Getenv("RequestedIP"))
	)

	if requestedIP != nil {
		ip, err = ipallocator.RequestIP(bridgeNetwork, requestedIP)
	} else {
		ip, err = ipallocator.RequestIP(bridgeNetwork, nil)
	}
	if err != nil {
		return job.Error(err)
	}

	// If no explicit mac address was given, generate a random one.
	if mac, err = net.ParseMAC(job.Getenv("RequestedMac")); err != nil {
		mac = generateMacAddr(ip)
	}

	out := engine.Env{}
	out.Set("IP", ip.String())
	out.Set("Mask", bridgeNetwork.Mask.String())
	out.Set("Gateway", bridgeNetwork.IP.String())
	out.Set("MacAddress", mac.String())
	out.Set("Bridge", bridgeIface)

	size, _ := bridgeNetwork.Mask.Size()
	out.SetInt("IPPrefixLen", size)

	currentInterfaces.Set(id, &networkInterface{
		IP: ip,
	})

	out.WriteTo(job.Stdout)

	return engine.StatusOK
}

// release an interface for a select ip
func Release(job *engine.Job) engine.Status {
	var (
		id                 = job.Args[0]
		containerInterface = currentInterfaces.Get(id)
		ipMasq             = true // job.GetenvBool("EnableIpMasq")
	)

	if containerInterface == nil {
		return job.Errorf("No network information to release for %s", id)
	}

	setupIPTablesPerInterface(containerInterface.IP,ipMasq,containerInterface.GrantedSNATsource,-1)
	
	for _, nat := range containerInterface.PortMappings {
		if err := portmapper.Unmap(nat); err != nil {
			log.Infof("Unable to unmap port %s: %s", nat, err)
		}
	}

	if err := ipallocator.ReleaseIP(bridgeNetwork, containerInterface.IP); err != nil {
		log.Infof("Unable to release ip %s", err)
	}
	return engine.StatusOK
}

// Allocate an external port and map it to the interface
func AllocatePort(job *engine.Job) engine.Status {
	var (
		err error

		ip            = defaultBindingIP
		id            = job.Args[0]
		hostIP        = job.Getenv("HostIP")
		hostPort      = job.GetenvInt("HostPort")
		containerPort = job.GetenvInt("ContainerPort")
		proto         = job.Getenv("Proto")
		network       = currentInterfaces.Get(id)
	)

	if hostIP != "" {
		ip = net.ParseIP(hostIP)
		if ip == nil {
			return job.Errorf("Bad parameter: invalid host ip %s", hostIP)
		}
	}

	// host ip, proto, and host port
	var container net.Addr
	switch proto {
	case "tcp":
		container = &net.TCPAddr{IP: network.IP, Port: containerPort}
	case "udp":
		container = &net.UDPAddr{IP: network.IP, Port: containerPort}
	default:
		return job.Errorf("unsupported address type %s", proto)
	}

	//
	// Try up to 10 times to get a port that's not already allocated.
	//
	// In the event of failure to bind, return the error that portmapper.Map
	// yields.
	//

	var host net.Addr
	for i := 0; i < MaxAllocatedPortAttempts; i++ {
		if host, err = portmapper.Map(container, ip, hostPort); err == nil {
			break
		}

		if allocerr, ok := err.(portallocator.ErrPortAlreadyAllocated); ok {
			// There is no point in immediately retrying to map an explicitly
			// chosen port.
			if hostPort != 0 {
				job.Logf("Failed to bind %s for container address %s: %s", allocerr.IPPort(), container.String(), allocerr.Error())
				break
			}

			// Automatically chosen 'free' port failed to bind: move on the next.
			job.Logf("Failed to bind %s for container address %s. Trying another port.", allocerr.IPPort(), container.String())
		} else {
			// some other error during mapping
			job.Logf("Received an unexpected error during port allocation: %s", err.Error())
			break
		}
	}

	if err != nil {
		return job.Error(err)
	}

	network.PortMappings = append(network.PortMappings, host)
	
	if network.RequestedSNATsource == nil {
		network.RequestedSNATsource = ip
	}

	out := engine.Env{}
	switch netAddr := host.(type) {
	case *net.TCPAddr:
		out.Set("HostIP", netAddr.IP.String())
		out.SetInt("HostPort", netAddr.Port)
	case *net.UDPAddr:
		out.Set("HostIP", netAddr.IP.String())
		out.SetInt("HostPort", netAddr.Port)
	}
	if _, err := out.WriteTo(job.Stdout); err != nil {
		return job.Error(err)
	}

	return engine.StatusOK
}

func AllocateOutgoingNAT(job *engine.Job) engine.Status {
	var (
		err error
		id            = job.Args[0]
		network       = currentInterfaces.Get(id)
		ipMasq        = true // job.GetenvBool("EnableIpMasq")
	)

	log.Infof("AllocateOutgoingNAT(): network.IP=%s, network.RequestedSNATsource=%s", network.IP,network.RequestedSNATsource.String())

	if err = setupIPTablesPerInterface(network.IP,ipMasq,network.RequestedSNATsource,1); err != nil {
		return job.Error(err)
	}
	
	network.GrantedSNATsource = network.RequestedSNATsource
	
	return engine.StatusOK
}	
	

func LinkContainers(job *engine.Job) engine.Status {
	var (
		action       = job.Args[0]
		childIP      = job.Getenv("ChildIP")
		parentIP     = job.Getenv("ParentIP")
		ignoreErrors = job.GetenvBool("IgnoreErrors")
		ports        = job.GetenvList("Ports")
	)
	split := func(p string) (string, string) {
		parts := strings.Split(p, "/")
		return parts[0], parts[1]
	}

	for _, p := range ports {
		port, proto := split(p)
		if output, err := iptables.Raw(action, "FORWARD",
			"-i", bridgeIface, "-o", bridgeIface,
			"-p", proto,
			"-s", parentIP,
			"--dport", port,
			"-d", childIP,
			"-j", "ACCEPT"); !ignoreErrors && err != nil {
			return job.Error(err)
		} else if len(output) != 0 {
			return job.Errorf("Error toggle iptables forward: %s", output)
		}

		if output, err := iptables.Raw(action, "FORWARD",
			"-i", bridgeIface, "-o", bridgeIface,
			"-p", proto,
			"-s", childIP,
			"--sport", port,
			"-d", parentIP,
			"-j", "ACCEPT"); !ignoreErrors && err != nil {
			return job.Error(err)
		} else if len(output) != 0 {
			return job.Errorf("Error toggle iptables forward: %s", output)
		}
	}
	return engine.StatusOK
}<|MERGE_RESOLUTION|>--- conflicted
+++ resolved
@@ -83,7 +83,6 @@
 		network        *net.IPNet
 		enableIPTables = job.GetenvBool("EnableIptables")
 		icc            = job.GetenvBool("InterContainerCommunication")
-		ipMasq         = job.GetenvBool("EnableIpMasq")
 		ipForward      = job.GetenvBool("EnableIpForward")
 		bridgeIP       = job.Getenv("BridgeIP")
 		fixedCIDR      = job.Getenv("FixedCIDR")
@@ -132,7 +131,7 @@
 
 	// Configure iptables for link support
 	if enableIPTables {
-		if err := setupIPTables(addr, icc, ipMasq); err != nil {
+		if err := setupIPTables(addr, icc); err != nil {
 			return job.Error(err)
 		}
 	}
@@ -186,7 +185,6 @@
 	return engine.StatusOK
 }
 
-<<<<<<< HEAD
 func setupIPTablesPerInterface(addr net.IP, ipmasq bool, outgoingSourceIP net.IP, updown int) error {
 	// Enable NAT
 
@@ -209,16 +207,6 @@
 			}
 			
 			if output, err := iptables.Raw(append([]string{action}, natArgs...)...); err != nil {
-=======
-func setupIPTables(addr net.Addr, icc, ipmasq bool) error {
-	// Enable NAT
-
-	if ipmasq {
-		natArgs := []string{"POSTROUTING", "-t", "nat", "-s", addr.String(), "!", "-o", bridgeIface, "-j", "MASQUERADE"}
-
-		if !iptables.Exists(natArgs...) {
-			if output, err := iptables.Raw(append([]string{"-I"}, natArgs...)...); err != nil {
->>>>>>> c78088fe
 				return fmt.Errorf("Unable to enable network bridge NAT: %s", err)
 			} else if len(output) != 0 {
 				return fmt.Errorf("Error iptables postrouting: %s", output)
@@ -546,10 +534,10 @@
 		err error
 		id            = job.Args[0]
 		network       = currentInterfaces.Get(id)
-		ipMasq        = true // job.GetenvBool("EnableIpMasq")
-	)
-
-	log.Infof("AllocateOutgoingNAT(): network.IP=%s, network.RequestedSNATsource=%s", network.IP,network.RequestedSNATsource.String())
+		ipMasq        = job.GetenvBool("EnableIpMasq")
+	)
+
+	log.Infof("AllocateOutgoingNAT(): network.IP=%s, network.RequestedSNATsource=%s, ipMasq=%t", network.IP,network.RequestedSNATsource.String(),ipMasq)
 
 	if err = setupIPTablesPerInterface(network.IP,ipMasq,network.RequestedSNATsource,1); err != nil {
 		return job.Error(err)
