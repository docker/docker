package lxc

import (
	"encoding/json"
	"fmt"
	"io"
	"io/ioutil"
	"os"
	"os/exec"
	"path"
	"path/filepath"
	"strconv"
	"strings"
	"syscall"
	"time"

	"github.com/kr/pty"

	"github.com/docker/docker/daemon/execdriver"
	"github.com/docker/docker/pkg/log"
	"github.com/docker/docker/pkg/term"
	"github.com/docker/docker/utils"
	"github.com/docker/libcontainer/cgroups"
	"github.com/docker/libcontainer/label"
	"github.com/docker/libcontainer/mount/nodes"
)

const DriverName = "lxc"

type driver struct {
	root       string // root path for the driver to use
	initPath   string
	apparmor   bool
	sharedRoot bool
}

func NewDriver(root, initPath string, apparmor bool) (*driver, error) {
	// setup unconfined symlink
	if err := linkLxcStart(root); err != nil {
		return nil, err
	}

	return &driver{
		apparmor:   apparmor,
		root:       root,
		initPath:   initPath,
		sharedRoot: rootIsShared(),
	}, nil
}

func (d *driver) Name() string {
	version := d.version()
	return fmt.Sprintf("%s-%s", DriverName, version)
}

func (d *driver) Run(c *execdriver.Command, pipes *execdriver.Pipes, startCallback execdriver.StartCallback) (int, error) {
	var (
		term execdriver.Terminal
		err  error
	)

	if c.ProcessConfig.Tty {
		term, err = NewTtyConsole(&c.ProcessConfig, pipes)
	} else {
		term, err = execdriver.NewStdConsole(&c.ProcessConfig, pipes)
	}
	c.ProcessConfig.Terminal = term

	c.Mounts = append(c.Mounts, execdriver.Mount{
		Source:      d.initPath,
		Destination: c.InitPath,
		Writable:    false,
		Private:     true,
	})

	if err := d.generateEnvConfig(c); err != nil {
		return -1, err
	}
	configPath, err := d.generateLXCConfig(c)
	if err != nil {
		return -1, err
	}
	params := []string{
		"lxc-start",
		"-n", c.ID,
		"-f", configPath,
		"--",
		c.InitPath,
	}

	if c.Network.Interface != nil {
		params = append(params,
			"-g", c.Network.Interface.Gateway,
			"-i", fmt.Sprintf("%s/%d", c.Network.Interface.IPAddress, c.Network.Interface.IPPrefixLen),
		)
	}
	params = append(params,
		"-mtu", strconv.Itoa(c.Network.Mtu),
	)

	if c.ProcessConfig.User != "" {
		params = append(params, "-u", c.ProcessConfig.User)
	}

	if c.ProcessConfig.Privileged {
		if d.apparmor {
			params[0] = path.Join(d.root, "lxc-start-unconfined")

		}
		params = append(params, "-privileged")
	}

	if c.WorkingDir != "" {
		params = append(params, "-w", c.WorkingDir)
	}

	if len(c.CapAdd) > 0 {
		params = append(params, fmt.Sprintf("-cap-add=%s", strings.Join(c.CapAdd, ":")))
	}

	if len(c.CapDrop) > 0 {
		params = append(params, fmt.Sprintf("-cap-drop=%s", strings.Join(c.CapDrop, ":")))
	}

	params = append(params, "--", c.ProcessConfig.Entrypoint)
	params = append(params, c.ProcessConfig.Arguments...)

	if d.sharedRoot {
		// lxc-start really needs / to be non-shared, or all kinds of stuff break
		// when lxc-start unmount things and those unmounts propagate to the main
		// mount namespace.
		// What we really want is to clone into a new namespace and then
		// mount / MS_REC|MS_SLAVE, but since we can't really clone or fork
		// without exec in go we have to do this horrible shell hack...
		shellString :=
			"mount --make-rslave /; exec " +
				utils.ShellQuoteArguments(params)

		params = []string{
			"unshare", "-m", "--", "/bin/sh", "-c", shellString,
		}
	}

	var (
		name = params[0]
		arg  = params[1:]
	)
	aname, err := exec.LookPath(name)
	if err != nil {
		aname = name
	}
	c.ProcessConfig.Path = aname
	c.ProcessConfig.Args = append([]string{name}, arg...)

	if err := nodes.CreateDeviceNodes(c.Rootfs, c.AutoCreatedDevices); err != nil {
		return -1, err
	}

	if err := c.ProcessConfig.Start(); err != nil {
		return -1, err
	}

	var (
		waitErr  error
		waitLock = make(chan struct{})
	)

	go func() {
		if err := c.ProcessConfig.Wait(); err != nil {
			if _, ok := err.(*exec.ExitError); !ok { // Do not propagate the error if it's simply a status code != 0
				waitErr = err
			}
		}
		close(waitLock)
	}()

	// Poll lxc for RUNNING status
	pid, err := d.waitForStart(c, waitLock)
	if err != nil {
		if c.ProcessConfig.Process != nil {
			c.ProcessConfig.Process.Kill()
			c.ProcessConfig.Wait()
		}
		return -1, err
	}

	c.ContainerPid = pid

	if startCallback != nil {
		startCallback(&c.ProcessConfig, pid)
	}

	<-waitLock

	return getExitCode(c), waitErr
}

/// Return the exit code of the process
// if the process has not exited -1 will be returned
func getExitCode(c *execdriver.Command) int {
	if c.ProcessConfig.ProcessState == nil {
		return -1
	}
	return c.ProcessConfig.ProcessState.Sys().(syscall.WaitStatus).ExitStatus()
}

func (d *driver) Kill(c *execdriver.Command, sig int) error {
	return KillLxc(c.ID, sig)
}

func (d *driver) Pause(c *execdriver.Command) error {
	_, err := exec.LookPath("lxc-freeze")
	if err == nil {
		output, errExec := exec.Command("lxc-freeze", "-n", c.ID).CombinedOutput()
		if errExec != nil {
			return fmt.Errorf("Err: %s Output: %s", errExec, output)
		}
	}

	return err
}

func (d *driver) Unpause(c *execdriver.Command) error {
	_, err := exec.LookPath("lxc-unfreeze")
	if err == nil {
		output, errExec := exec.Command("lxc-unfreeze", "-n", c.ID).CombinedOutput()
		if errExec != nil {
			return fmt.Errorf("Err: %s Output: %s", errExec, output)
		}
	}

	return err
}

func (d *driver) Terminate(c *execdriver.Command) error {
	return KillLxc(c.ID, 9)
}

func (d *driver) version() string {
	var (
		version string
		output  []byte
		err     error
	)
	if _, errPath := exec.LookPath("lxc-version"); errPath == nil {
		output, err = exec.Command("lxc-version").CombinedOutput()
	} else {
		output, err = exec.Command("lxc-start", "--version").CombinedOutput()
	}
	if err == nil {
		version = strings.TrimSpace(string(output))
		if parts := strings.SplitN(version, ":", 2); len(parts) == 2 {
			version = strings.TrimSpace(parts[1])
		}
	}
	return version
}

func KillLxc(id string, sig int) error {
	var (
		err    error
		output []byte
	)
	_, err = exec.LookPath("lxc-kill")
	if err == nil {
		output, err = exec.Command("lxc-kill", "-n", id, strconv.Itoa(sig)).CombinedOutput()
	} else {
		output, err = exec.Command("lxc-stop", "-k", "-n", id, strconv.Itoa(sig)).CombinedOutput()
	}
	if err != nil {
		return fmt.Errorf("Err: %s Output: %s", err, output)
	}
	return nil
}

// wait for the process to start and return the pid for the process
func (d *driver) waitForStart(c *execdriver.Command, waitLock chan struct{}) (int, error) {
	var (
		err    error
		output []byte
	)
	// We wait for the container to be fully running.
	// Timeout after 5 seconds. In case of broken pipe, just retry.
	// Note: The container can run and finish correctly before
	// the end of this loop
	for now := time.Now(); time.Since(now) < 5*time.Second; {
		select {
		case <-waitLock:
			// If the process dies while waiting for it, just return
			return -1, nil
		default:
		}

		output, err = d.getInfo(c.ID)
		if err == nil {
			info, err := parseLxcInfo(string(output))
			if err != nil {
				return -1, err
			}
			if info.Running {
				return info.Pid, nil
			}
		}
		time.Sleep(50 * time.Millisecond)
	}
	return -1, execdriver.ErrNotRunning
}

func (d *driver) getInfo(id string) ([]byte, error) {
	return exec.Command("lxc-info", "-n", id).CombinedOutput()
}

type info struct {
	ID     string
	driver *driver
}

func (i *info) IsRunning() bool {
	var running bool

	output, err := i.driver.getInfo(i.ID)
	if err != nil {
		log.Errorf("Error getting info for lxc container %s: %s (%s)", i.ID, err, output)
		return false
	}
	if strings.Contains(string(output), "RUNNING") {
		running = true
	}
	return running
}

func (d *driver) Info(id string) execdriver.Info {
	return &info{
		ID:     id,
		driver: d,
	}
}

func (d *driver) GetPidsForContainer(id string) ([]int, error) {
	pids := []int{}

	// cpu is chosen because it is the only non optional subsystem in cgroups
	subsystem := "cpu"
	cgroupRoot, err := cgroups.FindCgroupMountpoint(subsystem)
	if err != nil {
		return pids, err
	}

	cgroupDir, err := cgroups.GetThisCgroupDir(subsystem)
	if err != nil {
		return pids, err
	}

	filename := filepath.Join(cgroupRoot, cgroupDir, id, "tasks")
	if _, err := os.Stat(filename); os.IsNotExist(err) {
		// With more recent lxc versions use, cgroup will be in lxc/
		filename = filepath.Join(cgroupRoot, cgroupDir, "lxc", id, "tasks")
	}

	output, err := ioutil.ReadFile(filename)
	if err != nil {
		return pids, err
	}
	for _, p := range strings.Split(string(output), "\n") {
		if len(p) == 0 {
			continue
		}
		pid, err := strconv.Atoi(p)
		if err != nil {
			return pids, fmt.Errorf("Invalid pid '%s': %s", p, err)
		}
		pids = append(pids, pid)
	}
	return pids, nil
}

func linkLxcStart(root string) error {
	sourcePath, err := exec.LookPath("lxc-start")
	if err != nil {
		return err
	}
	targetPath := path.Join(root, "lxc-start-unconfined")

	if _, err := os.Lstat(targetPath); err != nil && !os.IsNotExist(err) {
		return err
	} else if err == nil {
		if err := os.Remove(targetPath); err != nil {
			return err
		}
	}
	return os.Symlink(sourcePath, targetPath)
}

// TODO: This can be moved to the mountinfo reader in the mount pkg
func rootIsShared() bool {
	if data, err := ioutil.ReadFile("/proc/self/mountinfo"); err == nil {
		for _, line := range strings.Split(string(data), "\n") {
			cols := strings.Split(line, " ")
			if len(cols) >= 6 && cols[4] == "/" {
				return strings.HasPrefix(cols[6], "shared")
			}
		}
	}

	// No idea, probably safe to assume so
	return true
}

func (d *driver) generateLXCConfig(c *execdriver.Command) (string, error) {
	var (
		process, mount string
		root           = path.Join(d.root, "containers", c.ID, "config.lxc")
		labels         = c.Config["label"]
	)
	fo, err := os.Create(root)
	if err != nil {
		return "", err
	}
	defer fo.Close()

	if len(labels) > 0 {
		process, mount, err = label.GenLabels(labels[0])
		if err != nil {
			return "", err
		}
	}

	if err := LxcTemplateCompiled.Execute(fo, struct {
		*execdriver.Command
		AppArmor     bool
		ProcessLabel string
		MountLabel   string
	}{
		Command:      c,
		AppArmor:     d.apparmor,
		ProcessLabel: process,
		MountLabel:   mount,
	}); err != nil {
		return "", err
	}
	return root, nil
}

func (d *driver) generateEnvConfig(c *execdriver.Command) error {
	data, err := json.Marshal(c.ProcessConfig.Env)
	if err != nil {
		return err
	}
	p := path.Join(d.root, "containers", c.ID, "config.env")
	c.Mounts = append(c.Mounts, execdriver.Mount{
		Source:      p,
		Destination: "/.dockerenv",
		Writable:    false,
		Private:     true,
	})

<<<<<<< HEAD
	return ioutil.WriteFile(p, data, 0600)
}

type TtyConsole struct {
	MasterPty *os.File
	SlavePty  *os.File
}

func NewTtyConsole(processConfig *execdriver.ProcessConfig, pipes *execdriver.Pipes) (*TtyConsole, error) {
	// lxc is special in that we cannot create the master outside of the container without
	// opening the slave because we have nothing to provide to the cmd.  We have to open both then do
	// the crazy setup on command right now instead of passing the console path to lxc and telling it
	// to open up that console.  we save a couple of openfiles in the native driver because we can do
	// this.
	ptyMaster, ptySlave, err := pty.Open()
	if err != nil {
		return nil, err
	}

	tty := &TtyConsole{
		MasterPty: ptyMaster,
		SlavePty:  ptySlave,
	}

	if err := tty.AttachPipes(&processConfig.Cmd, pipes); err != nil {
		tty.Close()
		return nil, err
	}

	processConfig.Console = tty.SlavePty.Name()

	return tty, nil
}

func (t *TtyConsole) Master() *os.File {
	return t.MasterPty
}

func (t *TtyConsole) Resize(h, w int) error {
	return term.SetWinsize(t.MasterPty.Fd(), &term.Winsize{Height: uint16(h), Width: uint16(w)})
}

func (t *TtyConsole) AttachPipes(command *exec.Cmd, pipes *execdriver.Pipes) error {
	command.Stdout = t.SlavePty
	command.Stderr = t.SlavePty

	go func() {
		if wb, ok := pipes.Stdout.(interface {
			CloseWriters() error
		}); ok {
			defer wb.CloseWriters()
		}

		io.Copy(pipes.Stdout, t.MasterPty)
	}()

	if pipes.Stdin != nil {
		command.Stdin = t.SlavePty
		command.SysProcAttr.Setctty = true

		go func() {
			io.Copy(t.MasterPty, pipes.Stdin)

			pipes.Stdin.Close()
		}()
	}
	return nil
}

func (t *TtyConsole) Close() error {
	t.SlavePty.Close()
	return t.MasterPty.Close()
}

func (d *driver) Exec(c *execdriver.Command, processConfig *execdriver.ProcessConfig, pipes *execdriver.Pipes, startCallback execdriver.StartCallback) (int, error) {
	return -1, fmt.Errorf("Unsupported: Exec is not supported by the lxc driver")
=======
	return ioutil.WriteFile(p, data, 0644)
>>>>>>> b0c46dec
}<|MERGE_RESOLUTION|>--- conflicted
+++ resolved
@@ -454,8 +454,7 @@
 		Private:     true,
 	})
 
-<<<<<<< HEAD
-	return ioutil.WriteFile(p, data, 0600)
+	return ioutil.WriteFile(p, data, 0644)
 }
 
 type TtyConsole struct {
@@ -531,7 +530,4 @@
 
 func (d *driver) Exec(c *execdriver.Command, processConfig *execdriver.ProcessConfig, pipes *execdriver.Pipes, startCallback execdriver.StartCallback) (int, error) {
 	return -1, fmt.Errorf("Unsupported: Exec is not supported by the lxc driver")
-=======
-	return ioutil.WriteFile(p, data, 0644)
->>>>>>> b0c46dec
 }