--- conflicted
+++ resolved
@@ -125,10 +125,7 @@
 
 // ModifyResources changes the cgroup resources of a currently active container
 func (d *Driver) ModifyResources(contID string, r *execdriver.Resources) error {
-<<<<<<< HEAD
-=======
 	// TODO
->>>>>>> 5127a022
 	return nil
 }
 
