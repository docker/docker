package lxc

import (
	"encoding/json"
	"errors"
	"fmt"
	"io"
	"io/ioutil"
	"os"
	"os/exec"
	"path"
	"path/filepath"
	"strconv"
	"strings"
	"syscall"
	"time"

	"github.com/kr/pty"

	log "github.com/Sirupsen/logrus"
	"github.com/docker/docker/daemon/execdriver"
	"github.com/docker/docker/pkg/term"
	"github.com/docker/docker/utils"
	"github.com/docker/libcontainer/cgroups"
	"github.com/docker/libcontainer/mount/nodes"
)

const DriverName = "lxc"

var ErrExec = errors.New("Unsupported: Exec is not supported by the lxc driver")

type driver struct {
	root       string // root path for the driver to use
	initPath   string
	apparmor   bool
	sharedRoot bool
}

func NewDriver(root, initPath string, apparmor bool) (*driver, error) {
	// setup unconfined symlink
	if err := linkLxcStart(root); err != nil {
		return nil, err
	}

	return &driver{
		apparmor:   apparmor,
		root:       root,
		initPath:   initPath,
		sharedRoot: rootIsShared(),
	}, nil
}

func (d *driver) Name() string {
	version := d.version()
	return fmt.Sprintf("%s-%s", DriverName, version)
}

func (d *driver) Run(c *execdriver.Command, pipes *execdriver.Pipes, startCallback execdriver.StartCallback) (execdriver.ExitStatus, error) {
	var (
		term execdriver.Terminal
		err  error
	)

	if c.ProcessConfig.Tty {
		term, err = NewTtyConsole(&c.ProcessConfig, pipes)
	} else {
		term, err = execdriver.NewStdConsole(&c.ProcessConfig, pipes)
	}
	c.ProcessConfig.Terminal = term

	c.Mounts = append(c.Mounts, execdriver.Mount{
		Source:      d.initPath,
		Destination: c.InitPath,
		Writable:    false,
		Private:     true,
	})

	if err := d.generateEnvConfig(c); err != nil {
		return execdriver.ExitStatus{ExitCode: -1}, err
	}
	configPath, err := d.generateLXCConfig(c)
	if err != nil {
		return execdriver.ExitStatus{ExitCode: -1}, err
	}
	params := []string{
		"lxc-start",
		"-n", c.ID,
		"-f", configPath,
	}
	if c.Network.ContainerID != "" {
		params = append(params,
			"--share-net", c.Network.ContainerID,
		)
	}

	params = append(params,
		"--",
		c.InitPath,
	)
	if c.Network.Interface != nil {
		params = append(params,
			"-g", c.Network.Interface.Gateway,
			"-i", fmt.Sprintf("%s/%d", c.Network.Interface.IPAddress, c.Network.Interface.IPPrefixLen),
		)
	}
	params = append(params,
		"-mtu", strconv.Itoa(c.Network.Mtu),
	)

	if c.ProcessConfig.User != "" {
		params = append(params, "-u", c.ProcessConfig.User)
	}

	if c.ProcessConfig.Privileged {
		if d.apparmor {
			params[0] = path.Join(d.root, "lxc-start-unconfined")

		}
		params = append(params, "-privileged")
	}

	if c.WorkingDir != "" {
		params = append(params, "-w", c.WorkingDir)
	}

	params = append(params, "--", c.ProcessConfig.Entrypoint)
	params = append(params, c.ProcessConfig.Arguments...)

	if d.sharedRoot {
		// lxc-start really needs / to be non-shared, or all kinds of stuff break
		// when lxc-start unmount things and those unmounts propagate to the main
		// mount namespace.
		// What we really want is to clone into a new namespace and then
		// mount / MS_REC|MS_SLAVE, but since we can't really clone or fork
		// without exec in go we have to do this horrible shell hack...
		shellString :=
			"mount --make-rslave /; exec " +
				utils.ShellQuoteArguments(params)

		params = []string{
			"unshare", "-m", "--", "/bin/sh", "-c", shellString,
		}
	}

	var (
		name = params[0]
		arg  = params[1:]
	)
	aname, err := exec.LookPath(name)
	if err != nil {
		aname = name
	}
	c.ProcessConfig.Path = aname
	c.ProcessConfig.Args = append([]string{name}, arg...)

	if err := nodes.CreateDeviceNodes(c.Rootfs, c.AutoCreatedDevices); err != nil {
		return execdriver.ExitStatus{ExitCode: -1}, err
	}

	if err := c.ProcessConfig.Start(); err != nil {
		return execdriver.ExitStatus{ExitCode: -1}, err
	}

	var (
		waitErr  error
		waitLock = make(chan struct{})
	)

	go func() {
		if err := c.ProcessConfig.Wait(); err != nil {
			if _, ok := err.(*exec.ExitError); !ok { // Do not propagate the error if it's simply a status code != 0
				waitErr = err
			}
		}
		close(waitLock)
	}()

	// Poll lxc for RUNNING status
	pid, err := d.waitForStart(c, waitLock)
	if err != nil {
		if c.ProcessConfig.Process != nil {
			c.ProcessConfig.Process.Kill()
			c.ProcessConfig.Wait()
		}
		return execdriver.ExitStatus{ExitCode: -1}, err
	}

	c.ContainerPid = pid

	if startCallback != nil {
		startCallback(&c.ProcessConfig, pid)
	}

	<-waitLock

	return execdriver.ExitStatus{ExitCode: getExitCode(c)}, waitErr
}

/// Return the exit code of the process
// if the process has not exited -1 will be returned
func getExitCode(c *execdriver.Command) int {
	if c.ProcessConfig.ProcessState == nil {
		return -1
	}
	return c.ProcessConfig.ProcessState.Sys().(syscall.WaitStatus).ExitStatus()
}

func (d *driver) Kill(c *execdriver.Command, sig int) error {
	return KillLxc(c.ID, sig)
}

func (d *driver) Pause(c *execdriver.Command) error {
	_, err := exec.LookPath("lxc-freeze")
	if err == nil {
		output, errExec := exec.Command("lxc-freeze", "-n", c.ID).CombinedOutput()
		if errExec != nil {
			return fmt.Errorf("Err: %s Output: %s", errExec, output)
		}
	}

	return err
}

func (d *driver) Unpause(c *execdriver.Command) error {
	_, err := exec.LookPath("lxc-unfreeze")
	if err == nil {
		output, errExec := exec.Command("lxc-unfreeze", "-n", c.ID).CombinedOutput()
		if errExec != nil {
			return fmt.Errorf("Err: %s Output: %s", errExec, output)
		}
	}

	return err
}

func (d *driver) Terminate(c *execdriver.Command) error {
	return KillLxc(c.ID, 9)
}

func (d *driver) version() string {
	var (
		version string
		output  []byte
		err     error
	)
	if _, errPath := exec.LookPath("lxc-version"); errPath == nil {
		output, err = exec.Command("lxc-version").CombinedOutput()
	} else {
		output, err = exec.Command("lxc-start", "--version").CombinedOutput()
	}
	if err == nil {
		version = strings.TrimSpace(string(output))
		if parts := strings.SplitN(version, ":", 2); len(parts) == 2 {
			version = strings.TrimSpace(parts[1])
		}
	}
	return version
}

func KillLxc(id string, sig int) error {
	var (
		err    error
		output []byte
	)
	_, err = exec.LookPath("lxc-kill")
	if err == nil {
		output, err = exec.Command("lxc-kill", "-n", id, strconv.Itoa(sig)).CombinedOutput()
	} else {
		output, err = exec.Command("lxc-stop", "-k", "-n", id, strconv.Itoa(sig)).CombinedOutput()
	}
	if err != nil {
		return fmt.Errorf("Err: %s Output: %s", err, output)
	}
	return nil
}

// wait for the process to start and return the pid for the process
func (d *driver) waitForStart(c *execdriver.Command, waitLock chan struct{}) (int, error) {
	var (
		err    error
		output []byte
	)
	// We wait for the container to be fully running.
	// Timeout after 5 seconds. In case of broken pipe, just retry.
	// Note: The container can run and finish correctly before
	// the end of this loop
	for now := time.Now(); time.Since(now) < 5*time.Second; {
		select {
		case <-waitLock:
			// If the process dies while waiting for it, just return
			return -1, nil
		default:
		}

		output, err = d.getInfo(c.ID)
		if err == nil {
			info, err := parseLxcInfo(string(output))
			if err != nil {
				return -1, err
			}
			if info.Running {
				return info.Pid, nil
			}
		}
		time.Sleep(50 * time.Millisecond)
	}
	return -1, execdriver.ErrNotRunning
}

func (d *driver) getInfo(id string) ([]byte, error) {
	return exec.Command("lxc-info", "-n", id).CombinedOutput()
}

type info struct {
	ID     string
	driver *driver
}

func (i *info) IsRunning() bool {
	var running bool

	output, err := i.driver.getInfo(i.ID)
	if err != nil {
		log.Errorf("Error getting info for lxc container %s: %s (%s)", i.ID, err, output)
		return false
	}
	if strings.Contains(string(output), "RUNNING") {
		running = true
	}
	return running
}

func (d *driver) Info(id string) execdriver.Info {
	return &info{
		ID:     id,
		driver: d,
	}
}

func (d *driver) GetPidsForContainer(id string) ([]int, error) {
	pids := []int{}

	// cpu is chosen because it is the only non optional subsystem in cgroups
	subsystem := "cpu"
	cgroupRoot, err := cgroups.FindCgroupMountpoint(subsystem)
	if err != nil {
		return pids, err
	}

	cgroupDir, err := cgroups.GetThisCgroupDir(subsystem)
	if err != nil {
		return pids, err
	}

	filename := filepath.Join(cgroupRoot, cgroupDir, id, "tasks")
	if _, err := os.Stat(filename); os.IsNotExist(err) {
		// With more recent lxc versions use, cgroup will be in lxc/
		filename = filepath.Join(cgroupRoot, cgroupDir, "lxc", id, "tasks")
	}

	output, err := ioutil.ReadFile(filename)
	if err != nil {
		return pids, err
	}
	for _, p := range strings.Split(string(output), "\n") {
		if len(p) == 0 {
			continue
		}
		pid, err := strconv.Atoi(p)
		if err != nil {
			return pids, fmt.Errorf("Invalid pid '%s': %s", p, err)
		}
		pids = append(pids, pid)
	}
	return pids, nil
}

func linkLxcStart(root string) error {
	sourcePath, err := exec.LookPath("lxc-start")
	if err != nil {
		return err
	}
	targetPath := path.Join(root, "lxc-start-unconfined")

	if _, err := os.Lstat(targetPath); err != nil && !os.IsNotExist(err) {
		return err
	} else if err == nil {
		if err := os.Remove(targetPath); err != nil {
			return err
		}
	}
	return os.Symlink(sourcePath, targetPath)
}

// TODO: This can be moved to the mountinfo reader in the mount pkg
func rootIsShared() bool {
	if data, err := ioutil.ReadFile("/proc/self/mountinfo"); err == nil {
		for _, line := range strings.Split(string(data), "\n") {
			cols := strings.Split(line, " ")
			if len(cols) >= 6 && cols[4] == "/" {
				return strings.HasPrefix(cols[6], "shared")
			}
		}
	}

	// No idea, probably safe to assume so
	return true
}

func (d *driver) generateLXCConfig(c *execdriver.Command) (string, error) {
	root := path.Join(d.root, "containers", c.ID, "config.lxc")

	fo, err := os.Create(root)
	if err != nil {
		return "", err
	}
	defer fo.Close()

	if err := LxcTemplateCompiled.Execute(fo, struct {
		*execdriver.Command
		AppArmor bool
	}{
		Command:  c,
		AppArmor: d.apparmor,
	}); err != nil {
		return "", err
	}

	return root, nil
}

func (d *driver) generateEnvConfig(c *execdriver.Command) error {
	data, err := json.Marshal(c.ProcessConfig.Env)
	if err != nil {
		return err
	}
	p := path.Join(d.root, "containers", c.ID, "config.env")
	c.Mounts = append(c.Mounts, execdriver.Mount{
		Source:      p,
		Destination: "/.dockerenv",
		Writable:    false,
		Private:     true,
	})

	return ioutil.WriteFile(p, data, 0600)
}

// Clean not implemented for lxc
func (d *driver) Clean(id string) error {
	return nil
}

type TtyConsole struct {
	MasterPty *os.File
	SlavePty  *os.File
}

func NewTtyConsole(processConfig *execdriver.ProcessConfig, pipes *execdriver.Pipes) (*TtyConsole, error) {
	// lxc is special in that we cannot create the master outside of the container without
	// opening the slave because we have nothing to provide to the cmd.  We have to open both then do
	// the crazy setup on command right now instead of passing the console path to lxc and telling it
	// to open up that console.  we save a couple of openfiles in the native driver because we can do
	// this.
	ptyMaster, ptySlave, err := pty.Open()
	if err != nil {
		return nil, err
	}

	tty := &TtyConsole{
		MasterPty: ptyMaster,
		SlavePty:  ptySlave,
	}

	if err := tty.AttachPipes(&processConfig.Cmd, pipes); err != nil {
		tty.Close()
		return nil, err
	}

	processConfig.Console = tty.SlavePty.Name()

	return tty, nil
}

func (t *TtyConsole) Master() *os.File {
	return t.MasterPty
}

func (t *TtyConsole) Resize(h, w int) error {
	return term.SetWinsize(t.MasterPty.Fd(), &term.Winsize{Height: uint16(h), Width: uint16(w)})
}

func (t *TtyConsole) AttachPipes(command *exec.Cmd, pipes *execdriver.Pipes) error {
	command.Stdout = t.SlavePty
	command.Stderr = t.SlavePty

	go func() {
		if wb, ok := pipes.Stdout.(interface {
			CloseWriters() error
		}); ok {
			defer wb.CloseWriters()
		}

		io.Copy(pipes.Stdout, t.MasterPty)
	}()

	if pipes.Stdin != nil {
		command.Stdin = t.SlavePty
		command.SysProcAttr.Setctty = true

		go func() {
			io.Copy(t.MasterPty, pipes.Stdin)

			pipes.Stdin.Close()
		}()
	}
	return nil
}

func (t *TtyConsole) Close() error {
	t.SlavePty.Close()
	return t.MasterPty.Close()
}

func (d *driver) Exec(c *execdriver.Command, processConfig *execdriver.ProcessConfig, pipes *execdriver.Pipes, startCallback execdriver.StartCallback) (int, error) {
	return -1, ErrExec
}

<<<<<<< HEAD
func (d *driver) Parent() string {
	return DriverName
=======
func (d *driver) Stats(id string) (*execdriver.ResourceStats, error) {
	return nil, fmt.Errorf("container stats are not supported with LXC")

>>>>>>> a8a31eff
}<|MERGE_RESOLUTION|>--- conflicted
+++ resolved
@@ -525,12 +525,10 @@
 	return -1, ErrExec
 }
 
-<<<<<<< HEAD
+func (d *driver) Stats(id string) (*execdriver.ResourceStats, error) {
+	return nil, fmt.Errorf("container stats are not supported with LXC")
+}
+
 func (d *driver) Parent() string {
 	return DriverName
-=======
-func (d *driver) Stats(id string) (*execdriver.ResourceStats, error) {
-	return nil, fmt.Errorf("container stats are not supported with LXC")
-
->>>>>>> a8a31eff
 }