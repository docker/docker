--- conflicted
+++ resolved
@@ -131,48 +131,6 @@
 
 // ModifyResources changes the cgroup resources of a currently active container
 func (d *Driver) ModifyResources(contID string, r *execdriver.Resources) error {
-<<<<<<< HEAD
-	logrus.Debugf("In the driver, modresources called")
-
-	libContainerContainer := d.activeContainers[contID]
-	contConfig := libContainerContainer.Config()
-	cgroups := &configs.Cgroup{
-		Name:                         contConfig.Cgroups.Name,
-		Parent:                       contConfig.Cgroups.Parent,
-		AllowAllDevices:              contConfig.Cgroups.AllowAllDevices,
-		AllowedDevices:               contConfig.Cgroups.AllowedDevices,
-		DeniedDevices:                contConfig.Cgroups.DeniedDevices,
-		Memory:                       contConfig.Cgroups.Memory,
-		MemoryReservation:            contConfig.Cgroups.MemoryReservation,
-		MemorySwap:                   contConfig.Cgroups.MemorySwap,
-		KernelMemory:                 contConfig.Cgroups.KernelMemory,
-		CpuShares:                    r.CPUShares,
-		CpuQuota:                     r.CPUQuota,
-		CpuPeriod:                    r.CPUPeriod,
-		CpuRtRuntime:                 contConfig.Cgroups.CpuRtRuntime,
-		CpuRtPeriod:                  contConfig.Cgroups.CpuRtPeriod,
-		CpusetCpus:                   r.CpusetCpus,
-		CpusetMems:                   r.CpusetMems,
-		BlkioThrottleReadBpsDevice:   r.BlkioReadLimit,
-		BlkioThrottleWriteBpsDevice:  contConfig.Cgroups.BlkioThrottleWriteBpsDevice,
-		BlkioThrottleReadIOpsDevice:  contConfig.Cgroups.BlkioThrottleReadIOpsDevice,
-		BlkioThrottleWriteIOpsDevice: contConfig.Cgroups.BlkioThrottleWriteIOpsDevice,
-		BlkioWeight:                  r.BlkioWeight,
-		BlkioWeightDevice:            contConfig.Cgroups.BlkioWeightDevice,
-		Freezer:                      contConfig.Cgroups.Freezer,
-		HugetlbLimit:                 contConfig.Cgroups.HugetlbLimit,
-		Slice:                        contConfig.Cgroups.Slice,
-		OomKillDisable:               contConfig.Cgroups.OomKillDisable,
-		MemorySwappiness:             contConfig.Cgroups.MemorySwappiness,
-		NetPrioIfpriomap:             contConfig.Cgroups.NetPrioIfpriomap,
-		NetClsClassid:                contConfig.Cgroups.NetClsClassid,
-	}
-
-	contConfig.Cgroups = cgroups
-
-	libContainerContainer.Set(contConfig)
-	return nil
-=======
 	logrus.Debugf("In the driver, modresources called for %s", contID)
 
 	if libContainerContainer, ok := d.activeContainers[contID]; ok {
@@ -225,8 +183,6 @@
 		// FIXME: Better error
 		return nil
 	}
-
->>>>>>> 5127a022
 }
 
 // Run implements the exec driver Driver interface,
