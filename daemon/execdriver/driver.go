--- conflicted
+++ resolved
@@ -63,11 +63,8 @@
 	GetPidsForContainer(id string) ([]int, error) // Returns a list of pids for the given container.
 	Terminate(c *Command) error                   // kill it with fire
 	Clean(id string) error                        // clean all traces of container exec
-<<<<<<< HEAD
+	Stats(id string) (*ResourceStats, error)      // Get resource stats for a running container
 	Parent() string
-=======
-	Stats(id string) (*ResourceStats, error)      // Get resource stats for a running container
->>>>>>> a8a31eff
 }
 
 // Network settings of the container
