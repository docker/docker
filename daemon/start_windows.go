package daemon

import (
	"fmt"
	"io/ioutil"
	"path/filepath"
	"strings"

	"github.com/docker/docker/container"
	"github.com/docker/docker/layer"
	"github.com/docker/docker/libcontainerd"
	"github.com/docker/docker/pkg/system"
	"golang.org/x/sys/windows/registry"
)

const (
	credentialSpecRegistryLocation = `SOFTWARE\Microsoft\Windows NT\CurrentVersion\Virtualization\Containers\CredentialSpecs`
	credentialSpecFileLocation     = "CredentialSpecs"
)

func (daemon *Daemon) getLibcontainerdCreateOptions(container *container.Container) ([]libcontainerd.CreateOption, error) {
	createOptions := []libcontainerd.CreateOption{}

	// Are we going to run as a Hyper-V container?
	hvOpts := &libcontainerd.HyperVIsolationOption{}
	if container.HostConfig.Isolation.IsDefault() {
		// Container is set to use the default, so take the default from the daemon configuration
		hvOpts.IsHyperV = daemon.defaultIsolation.IsHyperV()
	} else {
		// Container is requesting an isolation mode. Honour it.
		hvOpts.IsHyperV = container.HostConfig.Isolation.IsHyperV()
	}

	dnsSearch := daemon.getDNSSearchSettings(container)
	if dnsSearch != nil {
		osv := system.GetOSVersion()
		if osv.Build < 14997 {
			return nil, fmt.Errorf("dns-search option is not supported on the current platform")
		}
	}

	// Generate the layer folder of the layer options
	layerOpts := &libcontainerd.LayerOption{}
	m, err := container.RWLayer.Metadata()
	if err != nil {
		return nil, fmt.Errorf("failed to get layer metadata - %s", err)
	}
	if hvOpts.IsHyperV {
		hvOpts.SandboxPath = filepath.Dir(m["dir"])
	}

	layerOpts.LayerFolderPath = m["dir"]

	// Generate the layer paths of the layer options
	img, err := daemon.imageStore.Get(container.ImageID)
	if err != nil {
		return nil, fmt.Errorf("failed to graph.Get on ImageID %s - %s", container.ImageID, err)
	}
	// Get the layer path for each layer.
	max := len(img.RootFS.DiffIDs)
	for i := 1; i <= max; i++ {
		img.RootFS.DiffIDs = img.RootFS.DiffIDs[:i]
		layerPath, err := layer.GetLayerPath(daemon.layerStore, img.RootFS.ChainID())
		if err != nil {
			return nil, fmt.Errorf("failed to get layer path from graphdriver %s for ImageID %s - %s", daemon.layerStore, img.RootFS.ChainID(), err)
		}
		// Reverse order, expecting parent most first
		layerOpts.LayerPaths = append([]string{layerPath}, layerOpts.LayerPaths...)
	}

	// Get endpoints for the libnetwork allocated networks to the container
	var epList []string
	AllowUnqualifiedDNSQuery := false
	gwHNSID := ""
	if container.NetworkSettings != nil {
		for n := range container.NetworkSettings.Networks {
			sn, err := daemon.FindNetwork(n)
			if err != nil {
				continue
			}

			ep, err := container.GetEndpointInNetwork(sn)
			if err != nil {
				continue
			}

			data, err := ep.DriverInfo()
			if err != nil {
				continue
			}

			if data["GW_INFO"] != nil {
				gwInfo := data["GW_INFO"].(map[string]interface{})
				if gwInfo["hnsid"] != nil {
					gwHNSID = gwInfo["hnsid"].(string)
				}
			}

			if data["hnsid"] != nil {
				epList = append(epList, data["hnsid"].(string))
			}

			if data["AllowUnqualifiedDNSQuery"] != nil {
				AllowUnqualifiedDNSQuery = true
			}
		}
	}

	if gwHNSID != "" {
		epList = append(epList, gwHNSID)
	}

	// Read and add credentials from the security options if a credential spec has been provided.
	if container.HostConfig.SecurityOpt != nil {
		for _, sOpt := range container.HostConfig.SecurityOpt {
			sOpt = strings.ToLower(sOpt)
			if !strings.Contains(sOpt, "=") {
				return nil, fmt.Errorf("invalid security option: no equals sign in supplied value %s", sOpt)
			}
			var splitsOpt []string
			splitsOpt = strings.SplitN(sOpt, "=", 2)
			if len(splitsOpt) != 2 {
				return nil, fmt.Errorf("invalid security option: %s", sOpt)
			}
			if splitsOpt[0] != "credentialspec" {
				return nil, fmt.Errorf("security option not supported: %s", splitsOpt[0])
			}

			credentialsOpts := &libcontainerd.CredentialsOption{}
			var (
				match   bool
				csValue string
				err     error
			)
			if match, csValue = getCredentialSpec("file://", splitsOpt[1]); match {
				if csValue == "" {
					return nil, fmt.Errorf("no value supplied for file:// credential spec security option")
				}
				if credentialsOpts.Credentials, err = readCredentialSpecFile(container.ID, daemon.root, filepath.Clean(csValue)); err != nil {
					return nil, err
				}
			} else if match, csValue = getCredentialSpec("registry://", splitsOpt[1]); match {
				if csValue == "" {
					return nil, fmt.Errorf("no value supplied for registry:// credential spec security option")
				}
				if credentialsOpts.Credentials, err = readCredentialSpecRegistry(container.ID, csValue); err != nil {
					return nil, err
				}
			} else {
				return nil, fmt.Errorf("invalid credential spec security option - value must be prefixed file:// or registry:// followed by a value")
			}
			createOptions = append(createOptions, credentialsOpts)
		}
	}

	// Now add the remaining options.
	createOptions = append(createOptions, &libcontainerd.FlushOption{IgnoreFlushesDuringBoot: !container.HasBeenStartedBefore})
	createOptions = append(createOptions, hvOpts)
	createOptions = append(createOptions, layerOpts)
<<<<<<< HEAD
=======
	if epList != nil {
		createOptions = append(createOptions, &libcontainerd.NetworkEndpointsOption{
			Endpoints:                epList,
			AllowUnqualifiedDNSQuery: AllowUnqualifiedDNSQuery,
			DNSSearchList:            dnsSearch,
		})
	}
>>>>>>> 39f717ac

	var networkSharedContainerID string
	if container.HostConfig.NetworkMode.IsContainer() {
		networkSharedContainerID = container.NetworkSharedContainerID
	}
	createOptions = append(createOptions, &libcontainerd.NetworkEndpointsOption{Endpoints: epList, AllowUnqualifiedDNSQuery: AllowUnqualifiedDNSQuery, NetworkSharedContainerID: networkSharedContainerID})
	return createOptions, nil
}

// getCredentialSpec is a helper function to get the value of a credential spec supplied
// on the CLI, stripping the prefix
func getCredentialSpec(prefix, value string) (bool, string) {
	if strings.HasPrefix(value, prefix) {
		return true, strings.TrimPrefix(value, prefix)
	}
	return false, ""
}

// readCredentialSpecRegistry is a helper function to read a credential spec from
// the registry. If not found, we return an empty string and warn in the log.
// This allows for staging on machines which do not have the necessary components.
func readCredentialSpecRegistry(id, name string) (string, error) {
	var (
		k   registry.Key
		err error
		val string
	)
	if k, err = registry.OpenKey(registry.LOCAL_MACHINE, credentialSpecRegistryLocation, registry.QUERY_VALUE); err != nil {
		return "", fmt.Errorf("failed handling spec %q for container %s - %s could not be opened", name, id, credentialSpecRegistryLocation)
	}
	if val, _, err = k.GetStringValue(name); err != nil {
		if err == registry.ErrNotExist {
			return "", fmt.Errorf("credential spec %q for container %s as it was not found", name, id)
		}
		return "", fmt.Errorf("error %v reading credential spec %q from registry for container %s", err, name, id)
	}
	return val, nil
}

// readCredentialSpecFile is a helper function to read a credential spec from
// a file. If not found, we return an empty string and warn in the log.
// This allows for staging on machines which do not have the necessary components.
func readCredentialSpecFile(id, root, location string) (string, error) {
	if filepath.IsAbs(location) {
		return "", fmt.Errorf("invalid credential spec - file:// path cannot be absolute")
	}
	base := filepath.Join(root, credentialSpecFileLocation)
	full := filepath.Join(base, location)
	if !strings.HasPrefix(full, base) {
		return "", fmt.Errorf("invalid credential spec - file:// path must be under %s", base)
	}
	bcontents, err := ioutil.ReadFile(full)
	if err != nil {
		return "", fmt.Errorf("credential spec '%s' for container %s as the file could not be read: %q", full, id, err)
	}
	return string(bcontents[:]), nil
}<|MERGE_RESOLUTION|>--- conflicted
+++ resolved
@@ -157,22 +157,17 @@
 	createOptions = append(createOptions, &libcontainerd.FlushOption{IgnoreFlushesDuringBoot: !container.HasBeenStartedBefore})
 	createOptions = append(createOptions, hvOpts)
 	createOptions = append(createOptions, layerOpts)
-<<<<<<< HEAD
-=======
-	if epList != nil {
-		createOptions = append(createOptions, &libcontainerd.NetworkEndpointsOption{
-			Endpoints:                epList,
-			AllowUnqualifiedDNSQuery: AllowUnqualifiedDNSQuery,
-			DNSSearchList:            dnsSearch,
-		})
-	}
->>>>>>> 39f717ac
 
 	var networkSharedContainerID string
 	if container.HostConfig.NetworkMode.IsContainer() {
 		networkSharedContainerID = container.NetworkSharedContainerID
 	}
-	createOptions = append(createOptions, &libcontainerd.NetworkEndpointsOption{Endpoints: epList, AllowUnqualifiedDNSQuery: AllowUnqualifiedDNSQuery, NetworkSharedContainerID: networkSharedContainerID})
+	createOptions = append(createOptions, &libcontainerd.NetworkEndpointsOption{
+      Endpoints:                epList,
+			AllowUnqualifiedDNSQuery: AllowUnqualifiedDNSQuery,
+			DNSSearchList:            dnsSearch,
+      NetworkSharedContainerID: networkSharedContainerID
+  })
 	return createOptions, nil
 }
 
