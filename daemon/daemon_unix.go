--- conflicted
+++ resolved
@@ -181,13 +181,11 @@
 	)
 
 	for _, opt := range config.SecurityOpt {
-<<<<<<< HEAD
 		if opt == "no-new-privileges" {
 			container.NoNewPrivileges = true
 			continue
 		}
-=======
->>>>>>> c23afae1
+
 		var con []string
 		if strings.Contains(opt, "=") {
 			con = strings.SplitN(opt, "=", 2)
