package docker

import (
	"encoding/json"
	"fmt"
	"github.com/dotcloud/docker/auth"
	"github.com/dotcloud/docker/utils"
	"github.com/gorilla/mux"
	"io"
	"io/ioutil"
	"log"
	"net"
	"net/http"
	"os"
	"os/exec"
	"strconv"
	"strings"
	"time"
)

const APIVERSION = 1.3
const DEFAULTHTTPHOST string = "127.0.0.1"
const DEFAULTHTTPPORT int = 4243

func hijackServer(w http.ResponseWriter) (io.ReadCloser, io.Writer, error) {
	conn, _, err := w.(http.Hijacker).Hijack()
	if err != nil {
		return nil, nil, err
	}
	// Flush the options to make sure the client sets the raw mode
	conn.Write([]byte{})
	return conn, conn, nil
}

//If we don't do this, POST method without Content-type (even with empty body) will fail
func parseForm(r *http.Request) error {
	if err := r.ParseForm(); err != nil && !strings.HasPrefix(err.Error(), "mime:") {
		return err
	}
	return nil
}

func parseMultipartForm(r *http.Request) error {
	if err := r.ParseMultipartForm(4096); err != nil && !strings.HasPrefix(err.Error(), "mime:") {
		return err
	}
	return nil
}

func httpError(w http.ResponseWriter, err error) {
	if strings.HasPrefix(err.Error(), "No such") {
		http.Error(w, err.Error(), http.StatusNotFound)
	} else if strings.HasPrefix(err.Error(), "Bad parameter") {
		http.Error(w, err.Error(), http.StatusBadRequest)
	} else if strings.HasPrefix(err.Error(), "Conflict") {
		http.Error(w, err.Error(), http.StatusConflict)
	} else if strings.HasPrefix(err.Error(), "Impossible") {
		http.Error(w, err.Error(), http.StatusNotAcceptable)
	} else if strings.HasPrefix(err.Error(), "Wrong login/password") {
		http.Error(w, err.Error(), http.StatusUnauthorized)
	} else if strings.Contains(err.Error(), "hasn't been activated") {
		http.Error(w, err.Error(), http.StatusForbidden)
	} else {
		http.Error(w, err.Error(), http.StatusInternalServerError)
	}
}

func writeJSON(w http.ResponseWriter, b []byte) {
	w.Header().Set("Content-Type", "application/json")
	w.Write(b)
}

func getBoolParam(value string) (bool, error) {
	if value == "" {
		return false, nil
	}
	ret, err := strconv.ParseBool(value)
	if err != nil {
		return false, fmt.Errorf("Bad parameter")
	}
	return ret, nil
}

func getAuth(srv Server, version float64, w http.ResponseWriter, r *http.Request, vars map[string]string) error {
	if version > 1.1 {
		w.WriteHeader(http.StatusNotFound)
		return nil
	}
	authConfig, err := auth.LoadConfig(srv.GetRuntime().root)
	if err != nil {
		if err != auth.ErrConfigFileMissing {
			return err
		}
		authConfig = &auth.AuthConfig{}
	}
	b, err := json.Marshal(&auth.AuthConfig{Username: authConfig.Username, Email: authConfig.Email})
	if err != nil {
		return err
	}
	writeJSON(w, b)
	return nil
}

func postAuth(srv Server, version float64, w http.ResponseWriter, r *http.Request, vars map[string]string) error {
	authConfig := &auth.AuthConfig{}
	err := json.NewDecoder(r.Body).Decode(authConfig)
	if err != nil {
		return err
	}
	status := ""
	if version > 1.1 {
		status, err = auth.Login(authConfig, false)
		if err != nil {
			return err
		}
	} else {
		localAuthConfig, err := auth.LoadConfig(srv.GetRuntime().root)
		if err != nil {
			if err != auth.ErrConfigFileMissing {
				return err
			}
		}
		if authConfig.Username == localAuthConfig.Username {
			authConfig.Password = localAuthConfig.Password
		}

		newAuthConfig := auth.NewAuthConfig(authConfig.Username, authConfig.Password, authConfig.Email, srv.GetRuntime().root)
		status, err = auth.Login(newAuthConfig, true)
		if err != nil {
			return err
		}
	}
	if status != "" {
		b, err := json.Marshal(&APIAuth{Status: status})
		if err != nil {
			return err
		}
		writeJSON(w, b)
		return nil
	}
	w.WriteHeader(http.StatusNoContent)
	return nil
}

func getVersion(srv Server, version float64, w http.ResponseWriter, r *http.Request, vars map[string]string) error {
	m := srv.DockerVersion()
	b, err := json.Marshal(m)
	if err != nil {
		return err
	}
	writeJSON(w, b)
	return nil
}

func postContainersKill(srv Server, version float64, w http.ResponseWriter, r *http.Request, vars map[string]string) error {
	if vars == nil {
		return fmt.Errorf("Missing parameter")
	}
	name := vars["name"]
	if err := srv.ContainerKill(name); err != nil {
		return err
	}
	w.WriteHeader(http.StatusNoContent)
	return nil
}

func getContainersExport(srv Server, version float64, w http.ResponseWriter, r *http.Request, vars map[string]string) error {
	if vars == nil {
		return fmt.Errorf("Missing parameter")
	}
	name := vars["name"]

	if err := srv.ContainerExport(name, w); err != nil {
		utils.Debugf("%s", err.Error())
		return err
	}
	return nil
}

func getImagesJSON(srv Server, version float64, w http.ResponseWriter, r *http.Request, vars map[string]string) error {
	if err := parseForm(r); err != nil {
		return err
	}

	all, err := getBoolParam(r.Form.Get("all"))
	if err != nil {
		return err
	}
	filter := r.Form.Get("filter")

	outs, err := srv.Images(all, filter)
	if err != nil {
		return err
	}
	b, err := json.Marshal(outs)
	if err != nil {
		return err
	}
	writeJSON(w, b)
	return nil
}

func getImagesViz(srv Server, version float64, w http.ResponseWriter, r *http.Request, vars map[string]string) error {
	if err := srv.ImagesViz(w); err != nil {
		return err
	}
	return nil
}

func getInfo(srv Server, version float64, w http.ResponseWriter, r *http.Request, vars map[string]string) error {
	out := srv.DockerInfo()
	b, err := json.Marshal(out)
	if err != nil {
		return err
	}
	writeJSON(w, b)
	return nil
}

func getImagesHistory(srv Server, version float64, w http.ResponseWriter, r *http.Request, vars map[string]string) error {
	if vars == nil {
		return fmt.Errorf("Missing parameter")
	}
	name := vars["name"]
	outs, err := srv.ImageHistory(name)
	if err != nil {
		return err
	}
	b, err := json.Marshal(outs)
	if err != nil {
		return err
	}
	writeJSON(w, b)
	return nil
}

func getContainersChanges(srv Server, version float64, w http.ResponseWriter, r *http.Request, vars map[string]string) error {
	if vars == nil {
		return fmt.Errorf("Missing parameter")
	}
	name := vars["name"]
	changesStr, err := srv.ContainerChanges(name)
	if err != nil {
		return err
	}
	b, err := json.Marshal(changesStr)
	if err != nil {
		return err
	}
	writeJSON(w, b)
	return nil
}

func getContainersJSON(srv Server, version float64, w http.ResponseWriter, r *http.Request, vars map[string]string) error {
	if err := parseForm(r); err != nil {
		return err
	}
	all, err := getBoolParam(r.Form.Get("all"))
	if err != nil {
		return err
	}
	size, err := getBoolParam(r.Form.Get("size"))
	if err != nil {
		return err
	}
	since := r.Form.Get("since")
	before := r.Form.Get("before")
	n, err := strconv.Atoi(r.Form.Get("limit"))
	if err != nil {
		n = -1
	}

	outs := srv.Containers(all, size, n, since, before)
	b, err := json.Marshal(outs)
	if err != nil {
		return err
	}
	writeJSON(w, b)
	return nil
}

func postImagesTag(srv Server, version float64, w http.ResponseWriter, r *http.Request, vars map[string]string) error {
	if err := parseForm(r); err != nil {
		return err
	}
	repo := r.Form.Get("repo")
	tag := r.Form.Get("tag")
	if vars == nil {
		return fmt.Errorf("Missing parameter")
	}
	name := vars["name"]
	force, err := getBoolParam(r.Form.Get("force"))
	if err != nil {
		return err
	}

	if err := srv.ContainerTag(name, repo, tag, force); err != nil {
		return err
	}
	w.WriteHeader(http.StatusCreated)
	return nil
}

func postCommit(srv Server, version float64, w http.ResponseWriter, r *http.Request, vars map[string]string) error {
	if err := parseForm(r); err != nil {
		return err
	}
	config := &Config{}
	if err := json.NewDecoder(r.Body).Decode(config); err != nil {
		utils.Debugf("%s", err.Error())
	}
	repo := r.Form.Get("repo")
	tag := r.Form.Get("tag")
	container := r.Form.Get("container")
	author := r.Form.Get("author")
	comment := r.Form.Get("comment")
	id, err := srv.ContainerCommit(container, repo, tag, author, comment, config)
	if err != nil {
		return err
	}
	b, err := json.Marshal(&APIID{id})
	if err != nil {
		return err
	}
	w.WriteHeader(http.StatusCreated)
	writeJSON(w, b)
	return nil
}

// Creates an image from Pull or from Import
func postImagesCreate(srv Server, version float64, w http.ResponseWriter, r *http.Request, vars map[string]string) error {
	if err := parseForm(r); err != nil {
		return err
	}

	src := r.Form.Get("fromSrc")
	image := r.Form.Get("fromImage")
	tag := r.Form.Get("tag")
	repo := r.Form.Get("repo")

	if version > 1.0 {
		w.Header().Set("Content-Type", "application/json")
	}
	sf := utils.NewStreamFormatter(version > 1.0)
	if image != "" { //pull
		registry := r.Form.Get("registry")
		if err := srv.ImagePull(image, tag, registry, w, sf, &auth.AuthConfig{}); err != nil {
			if sf.Used() {
				w.Write(sf.FormatError(err))
				return nil
			}
			return err
		}
	} else { //import
		if err := srv.ImageImport(src, repo, tag, r.Body, w, sf); err != nil {
			if sf.Used() {
				w.Write(sf.FormatError(err))
				return nil
			}
			return err
		}
	}
	return nil
}

func getImagesSearch(srv Server, version float64, w http.ResponseWriter, r *http.Request, vars map[string]string) error {
	if err := parseForm(r); err != nil {
		return err
	}

	term := r.Form.Get("term")
	outs, err := srv.ImagesSearch(term)
	if err != nil {
		return err
	}
	b, err := json.Marshal(outs)
	if err != nil {
		return err
	}
	writeJSON(w, b)
	return nil
}

func postImagesInsert(srv Server, version float64, w http.ResponseWriter, r *http.Request, vars map[string]string) error {
	if err := parseForm(r); err != nil {
		return err
	}

	url := r.Form.Get("url")
	path := r.Form.Get("path")
	if vars == nil {
		return fmt.Errorf("Missing parameter")
	}
	name := vars["name"]
	if version > 1.0 {
		w.Header().Set("Content-Type", "application/json")
	}
	sf := utils.NewStreamFormatter(version > 1.0)
	imgID, err := srv.ImageInsert(name, url, path, w, sf)
	if err != nil {
		if sf.Used() {
			w.Write(sf.FormatError(err))
			return nil
		}
	}
	b, err := json.Marshal(&APIID{ID: imgID})
	if err != nil {
		return err
	}
	writeJSON(w, b)
	return nil
}

func postImagesPush(srv Server, version float64, w http.ResponseWriter, r *http.Request, vars map[string]string) error {
	authConfig := &auth.AuthConfig{}
	if version > 1.1 {
		if err := json.NewDecoder(r.Body).Decode(authConfig); err != nil {
			return err
		}
	} else {
		localAuthConfig, err := auth.LoadConfig(srv.GetRuntime().root)
		if err != nil && err != auth.ErrConfigFileMissing {
			return err
		}
		authConfig = localAuthConfig
	}
	if err := parseForm(r); err != nil {
		return err
	}
	registry := r.Form.Get("registry")

	if vars == nil {
		return fmt.Errorf("Missing parameter")
	}
	name := vars["name"]
	if version > 1.0 {
		w.Header().Set("Content-Type", "application/json")
	}
	sf := utils.NewStreamFormatter(version > 1.0)
	if err := srv.ImagePush(name, registry, w, sf, authConfig); err != nil {
		if sf.Used() {
			w.Write(sf.FormatError(err))
			return nil
		}
		return err
	}
	return nil
}

func postContainersCreate(srv Server, version float64, w http.ResponseWriter, r *http.Request, vars map[string]string) error {
	config := &Config{}
	out := &APIRun{}

	if err := json.NewDecoder(r.Body).Decode(config); err != nil {
		return err
	}

	if len(config.Dns) == 0 && len(srv.GetRuntime().Dns) == 0 && utils.CheckLocalDns() {
		out.Warnings = append(out.Warnings, fmt.Sprintf("Docker detected local DNS server on resolv.conf. Using default external servers: %v", defaultDns))
		config.Dns = defaultDns
	}

	id, err := srv.ContainerCreate(config)
	if err != nil {
		return err
	}
	out.ID = id

	if config.Memory > 0 && !srv.GetRuntime().capabilities.MemoryLimit {
		log.Println("WARNING: Your kernel does not support memory limit capabilities. Limitation discarded.")
		out.Warnings = append(out.Warnings, "Your kernel does not support memory limit capabilities. Limitation discarded.")
	}
	if config.Memory > 0 && !srv.GetRuntime().capabilities.SwapLimit {
		log.Println("WARNING: Your kernel does not support swap limit capabilities. Limitation discarded.")
		out.Warnings = append(out.Warnings, "Your kernel does not support memory swap capabilities. Limitation discarded.")
	}

	b, err := json.Marshal(out)
	if err != nil {
		return err
	}
	w.WriteHeader(http.StatusCreated)
	writeJSON(w, b)
	return nil
}

func postContainersRestart(srv Server, version float64, w http.ResponseWriter, r *http.Request, vars map[string]string) error {
	if err := parseForm(r); err != nil {
		return err
	}
	t, err := strconv.Atoi(r.Form.Get("t"))
	if err != nil || t < 0 {
		t = 10
	}
	if vars == nil {
		return fmt.Errorf("Missing parameter")
	}
	name := vars["name"]
	if err := srv.ContainerRestart(name, t); err != nil {
		return err
	}
	w.WriteHeader(http.StatusNoContent)
	return nil
}

func deleteContainers(srv Server, version float64, w http.ResponseWriter, r *http.Request, vars map[string]string) error {
	if err := parseForm(r); err != nil {
		return err
	}
	if vars == nil {
		return fmt.Errorf("Missing parameter")
	}
	name := vars["name"]
	removeVolume, err := getBoolParam(r.Form.Get("v"))
	if err != nil {
		return err
	}

	if err := srv.ContainerDestroy(name, removeVolume); err != nil {
		return err
	}
	w.WriteHeader(http.StatusNoContent)
	return nil
}

func deleteImages(srv Server, version float64, w http.ResponseWriter, r *http.Request, vars map[string]string) error {
	if err := parseForm(r); err != nil {
		return err
	}
	if vars == nil {
		return fmt.Errorf("Missing parameter")
	}
	name := vars["name"]
	imgs, err := srv.ImageDelete(name, version > 1.1)
	if err != nil {
		return err
	}
	if imgs != nil {
		if len(*imgs) != 0 {
			b, err := json.Marshal(imgs)
			if err != nil {
				return err
			}
			writeJSON(w, b)
		} else {
			return fmt.Errorf("Conflict, %s wasn't deleted", name)
		}
	} else {
		w.WriteHeader(http.StatusNoContent)
	}
	return nil
}

func postContainersStart(srv Server, version float64, w http.ResponseWriter, r *http.Request, vars map[string]string) error {
	if vars == nil {
		return fmt.Errorf("Missing parameter")
	}
	name := vars["name"]
	if err := srv.ContainerStart(name); err != nil {
		return err
	}
	w.WriteHeader(http.StatusNoContent)
	return nil
}

func postContainersStop(srv Server, version float64, w http.ResponseWriter, r *http.Request, vars map[string]string) error {
	if err := parseForm(r); err != nil {
		return err
	}
	t, err := strconv.Atoi(r.Form.Get("t"))
	if err != nil || t < 0 {
		t = 10
	}

	if vars == nil {
		return fmt.Errorf("Missing parameter")
	}
	name := vars["name"]

	if err := srv.ContainerStop(name, t); err != nil {
		return err
	}
	w.WriteHeader(http.StatusNoContent)
	return nil
}

func postContainersWait(srv Server, version float64, w http.ResponseWriter, r *http.Request, vars map[string]string) error {
	if vars == nil {
		return fmt.Errorf("Missing parameter")
	}
	name := vars["name"]
	status, err := srv.ContainerWait(name)
	if err != nil {
		return err
	}
	b, err := json.Marshal(&APIWait{StatusCode: status})
	if err != nil {
		return err
	}
	writeJSON(w, b)
	return nil
}

func postContainersResize(srv Server, version float64, w http.ResponseWriter, r *http.Request, vars map[string]string) error {
	if err := parseForm(r); err != nil {
		return err
	}
	height, err := strconv.Atoi(r.Form.Get("h"))
	if err != nil {
		return err
	}
	width, err := strconv.Atoi(r.Form.Get("w"))
	if err != nil {
		return err
	}
	if vars == nil {
		return fmt.Errorf("Missing parameter")
	}
	name := vars["name"]
	if err := srv.ContainerResize(name, height, width); err != nil {
		return err
	}
	return nil
}

func postContainersAttach(srv Server, version float64, w http.ResponseWriter, r *http.Request, vars map[string]string) error {
	if err := parseForm(r); err != nil {
		return err
	}
	logs, err := getBoolParam(r.Form.Get("logs"))
	if err != nil {
		return err
	}
	stream, err := getBoolParam(r.Form.Get("stream"))
	if err != nil {
		return err
	}
	stdin, err := getBoolParam(r.Form.Get("stdin"))
	if err != nil {
		return err
	}
	stdout, err := getBoolParam(r.Form.Get("stdout"))
	if err != nil {
		return err
	}
	stderr, err := getBoolParam(r.Form.Get("stderr"))
	if err != nil {
		return err
	}

	if vars == nil {
		return fmt.Errorf("Missing parameter")
	}
	name := vars["name"]

	if _, err := srv.ContainerInspect(name); err != nil {
		return err
	}

	in, out, err := hijackServer(w)
	if err != nil {
		return err
	}
	defer in.Close()

	fmt.Fprintf(out, "HTTP/1.1 200 OK\r\nContent-Type: application/vnd.docker.raw-stream\r\n\r\n")
	if err := srv.ContainerAttach(name, logs, stream, stdin, stdout, stderr, in, out); err != nil {
		fmt.Fprintf(out, "Error: %s\n", err)
	}
	return nil
}

func getContainersByName(srv Server, version float64, w http.ResponseWriter, r *http.Request, vars map[string]string) error {
	if vars == nil {
		return fmt.Errorf("Missing parameter")
	}
	name := vars["name"]

	container, err := srv.ContainerInspect(name)
	if err != nil {
		return err
	}
	b, err := json.Marshal(container)
	if err != nil {
		return err
	}
	writeJSON(w, b)
	return nil
}

func getImagesByName(srv Server, version float64, w http.ResponseWriter, r *http.Request, vars map[string]string) error {
	if vars == nil {
		return fmt.Errorf("Missing parameter")
	}
	name := vars["name"]

	image, err := srv.ImageInspect(name)
	if err != nil {
		return err
	}
	b, err := json.Marshal(image)
	if err != nil {
		return err
	}
	writeJSON(w, b)
	return nil
}

func postImagesGetCache(srv Server, version float64, w http.ResponseWriter, r *http.Request, vars map[string]string) error {
	apiConfig := &APIImageConfig{}
	if err := json.NewDecoder(r.Body).Decode(apiConfig); err != nil {
		return err
	}

	image, err := srv.ImageGetCached(apiConfig.ID, apiConfig.Config)
	if err != nil {
		return err
	}
	if image == nil {
		w.WriteHeader(http.StatusNotFound)
		return nil
	}
	apiID := &APIID{ID: image.ID}
	b, err := json.Marshal(apiID)
	if err != nil {
		return err
	}
	writeJSON(w, b)
	return nil
}

<<<<<<< HEAD
func postBuild(srv Server, version float64, w http.ResponseWriter, r *http.Request, vars map[string]string) error {
	if err := r.ParseMultipartForm(4096); err != nil {
		return err
=======
func postBuild(srv *Server, version float64, w http.ResponseWriter, r *http.Request, vars map[string]string) error {
	if version < 1.3 {
		return fmt.Errorf("Multipart upload for build is no longer supported. Please upgrade your docker client.")
>>>>>>> ecd1fff9
	}
	remoteURL := r.FormValue("remote")
	repoName := r.FormValue("t")
	tag := ""
	if strings.Contains(repoName, ":") {
		remoteParts := strings.Split(repoName, ":")
		tag = remoteParts[1]
		repoName = remoteParts[0]
	}

	var context io.Reader

	if remoteURL == "" {
		context = r.Body
	} else if utils.IsGIT(remoteURL) {
		if !strings.HasPrefix(remoteURL, "git://") {
			remoteURL = "https://" + remoteURL
		}
		root, err := ioutil.TempDir("", "docker-build-git")
		if err != nil {
			return err
		}
		defer os.RemoveAll(root)

		if output, err := exec.Command("git", "clone", remoteURL, root).CombinedOutput(); err != nil {
			return fmt.Errorf("Error trying to use git: %s (%s)", err, output)
		}

		c, err := Tar(root, Bzip2)
		if err != nil {
			return err
		}
		context = c
	} else if utils.IsURL(remoteURL) {
		f, err := utils.Download(remoteURL, ioutil.Discard)
		if err != nil {
			return err
		}
		defer f.Body.Close()
		dockerFile, err := ioutil.ReadAll(f.Body)
		if err != nil {
			return err
		}
		c, err := mkBuildContext(string(dockerFile), nil)
		if err != nil {
			return err
		}
		context = c
	}
	b := NewBuildFile(srv, utils.NewWriteFlusher(w))
	id, err := b.Build(context)
	if err != nil {
		fmt.Fprintf(w, "Error build: %s\n", err)
<<<<<<< HEAD
	} else if remote != "" {
		srv.GetRuntime().repositories.Set(remote, tag, id, false)
=======
		return err
	}
	if repoName != "" {
		srv.runtime.repositories.Set(repoName, tag, id, false)
>>>>>>> ecd1fff9
	}
	return nil
}

func postClean(srv Server, version float64, w http.ResponseWriter, r *http.Request, vars map[string]string) error {
	err := parseForm(r)
	if err != nil {
		return err
	}

	removeVolumes := r.Form.Get("removeVolumes")
	removeVolumesBool := true

	if removeVolumes != "" {
		removeVolumesBool, err = strconv.ParseBool(removeVolumes)
		if err != nil {
			return err
		}
	}

	lastStartedTime, lastStarted, err := getTimeFromArg("lastStarted", r)
	if err != nil {
		return err
	}

	createdBeforeTime, createdBefore, err := getTimeFromArg("createdBefore", r)
	if err != nil {
		return err
	}

	durationLessThan, durationLessThanArg, err := getDurationFromArg("durationLessThan", r)
	if err != nil {
		return err
	}

	for _, container := range srv.GetRuntime().List() {

		shouldDestroy := createdBefore != "" || lastStarted != "" || durationLessThanArg != ""

		if createdBefore != "" && container.Created.After(createdBeforeTime) {
			shouldDestroy = false
		}
		if lastStarted != "" && container.State.StartedAt.After(lastStartedTime) {
			shouldDestroy = false
		}
		if durationLessThanArg != "" && durationLessThan < container.State.Uptime() {
			shouldDestroy = false
		}

		if shouldDestroy {
			w.Write([]byte(fmt.Sprintf("%s\n", container.ID)))
			srv.ContainerDestroy(container.ID, removeVolumesBool)
		}
	}
	return nil
}

func getDurationFromArg(someKey string, r *http.Request) (time.Duration, string, error) {
	some := r.Form.Get(someKey)
	if some == "" {
		return time.Duration(0), some, nil
	}
	theDuration, err := time.ParseDuration(some)
	if err != nil {
		return time.Duration(0), some, err
	}
	return theDuration, some, nil
}

// utility to get time.Time from a form
func getTimeFromArg(someKey string, r *http.Request) (time.Time, string, error) {
	var beginningOfTime time.Time
	some := r.Form.Get(someKey)
	if some == "" {
		return beginningOfTime, some, nil
	}
	someInt, err := strconv.ParseInt(some, 10, 64)
	if err != nil {
		return beginningOfTime, some, err
	}
	return time.Unix(someInt, 0), some, nil
}

func optionsHandler(srv Server, version float64, w http.ResponseWriter, r *http.Request, vars map[string]string) error {
	w.WriteHeader(http.StatusOK)
	return nil
}
func writeCorsHeaders(w http.ResponseWriter, r *http.Request) {
	w.Header().Add("Access-Control-Allow-Origin", "*")
	w.Header().Add("Access-Control-Allow-Headers", "Origin, X-Requested-With, Content-Type, Accept")
	w.Header().Add("Access-Control-Allow-Methods", "GET, POST, DELETE, PUT, OPTIONS")
}

func createRouter(srv Server, logging bool) (*mux.Router, error) {
	r := mux.NewRouter()

	m := map[string]map[string]func(Server, float64, http.ResponseWriter, *http.Request, map[string]string) error{
		"GET": {
			"/auth":                         getAuth,
			"/version":                      getVersion,
			"/info":                         getInfo,
			"/images/json":                  getImagesJSON,
			"/images/viz":                   getImagesViz,
			"/images/search":                getImagesSearch,
			"/images/{name:.*}/history":     getImagesHistory,
			"/images/{name:.*}/json":        getImagesByName,
			"/containers/ps":                getContainersJSON,
			"/containers/json":              getContainersJSON,
			"/containers/{name:.*}/export":  getContainersExport,
			"/containers/{name:.*}/changes": getContainersChanges,
			"/containers/{name:.*}/json":    getContainersByName,
		},
		"POST": {
			"/auth":                         postAuth,
			"/commit":                       postCommit,
			"/build":                        postBuild,
			"/clean":                        postClean,
			"/images/create":                postImagesCreate,
			"/images/{name:.*}/insert":      postImagesInsert,
			"/images/{name:.*}/push":        postImagesPush,
			"/images/{name:.*}/tag":         postImagesTag,
			"/images/getCache":              postImagesGetCache,
			"/containers/create":            postContainersCreate,
			"/containers/{name:.*}/kill":    postContainersKill,
			"/containers/{name:.*}/restart": postContainersRestart,
			"/containers/{name:.*}/start":   postContainersStart,
			"/containers/{name:.*}/stop":    postContainersStop,
			"/containers/{name:.*}/wait":    postContainersWait,
			"/containers/{name:.*}/resize":  postContainersResize,
			"/containers/{name:.*}/attach":  postContainersAttach,
		},
		"DELETE": {
			"/containers/{name:.*}": deleteContainers,
			"/images/{name:.*}":     deleteImages,
		},
		"OPTIONS": {
			"": optionsHandler,
		},
	}

	for method, routes := range m {
		for route, fct := range routes {
			utils.Debugf("Registering %s, %s", method, route)
			// NOTE: scope issue, make sure the variables are local and won't be changed
			localRoute := route
			localMethod := method
			localFct := fct
			f := func(w http.ResponseWriter, r *http.Request) {
				utils.Debugf("Calling %s %s", localMethod, localRoute)

				if logging {
					log.Println(r.Method, r.RequestURI)
				}
				if strings.Contains(r.Header.Get("User-Agent"), "Docker-Client/") {
					userAgent := strings.Split(r.Header.Get("User-Agent"), "/")
					if len(userAgent) == 2 && userAgent[1] != VERSION {
						utils.Debugf("Warning: client and server don't have the same version (client: %s, server: %s)", userAgent[1], VERSION)
					}
				}
				version, err := strconv.ParseFloat(mux.Vars(r)["version"], 64)
				if err != nil {
					version = APIVERSION
				}
				if srv.GetEnableCors() {
					writeCorsHeaders(w, r)
				}
				if version == 0 || version > APIVERSION {
					w.WriteHeader(http.StatusNotFound)
					return
				}

				if err := localFct(srv, version, w, r, mux.Vars(r)); err != nil {
					httpError(w, err)
				}
			}

			if localRoute == "" {
				r.Methods(localMethod).HandlerFunc(f)
			} else {
				r.Path("/v{version:[0-9.]+}" + localRoute).Methods(localMethod).HandlerFunc(f)
				r.Path(localRoute).Methods(localMethod).HandlerFunc(f)
			}
		}
	}
	return r, nil
}

<<<<<<< HEAD
func ListenAndServe(addr string, srv Server, logging bool) error {
	log.Printf("Listening for HTTP on %s\n", addr)
=======
func ListenAndServe(proto, addr string, srv *Server, logging bool) error {
	log.Printf("Listening for HTTP on %s (%s)\n", addr, proto)
>>>>>>> ecd1fff9

	r, err := createRouter(srv, logging)
	if err != nil {
		return err
	}
	l, e := net.Listen(proto, addr)
	if e != nil {
		return e
	}
	//as the daemon is launched as root, change to permission of the socket to allow non-root to connect
	if proto == "unix" {
		os.Chmod(addr, 0777)
	}
	httpSrv := http.Server{Addr: addr, Handler: r}
	return httpSrv.Serve(l)
}<|MERGE_RESOLUTION|>--- conflicted
+++ resolved
@@ -729,15 +729,9 @@
 	return nil
 }
 
-<<<<<<< HEAD
 func postBuild(srv Server, version float64, w http.ResponseWriter, r *http.Request, vars map[string]string) error {
-	if err := r.ParseMultipartForm(4096); err != nil {
-		return err
-=======
-func postBuild(srv *Server, version float64, w http.ResponseWriter, r *http.Request, vars map[string]string) error {
 	if version < 1.3 {
 		return fmt.Errorf("Multipart upload for build is no longer supported. Please upgrade your docker client.")
->>>>>>> ecd1fff9
 	}
 	remoteURL := r.FormValue("remote")
 	repoName := r.FormValue("t")
@@ -791,15 +785,10 @@
 	id, err := b.Build(context)
 	if err != nil {
 		fmt.Fprintf(w, "Error build: %s\n", err)
-<<<<<<< HEAD
-	} else if remote != "" {
-		srv.GetRuntime().repositories.Set(remote, tag, id, false)
-=======
 		return err
 	}
 	if repoName != "" {
-		srv.runtime.repositories.Set(repoName, tag, id, false)
->>>>>>> ecd1fff9
+		srv.GetRuntime().repositories.Set(repoName, tag, id, false)
 	}
 	return nil
 }
@@ -987,13 +976,8 @@
 	return r, nil
 }
 
-<<<<<<< HEAD
-func ListenAndServe(addr string, srv Server, logging bool) error {
-	log.Printf("Listening for HTTP on %s\n", addr)
-=======
-func ListenAndServe(proto, addr string, srv *Server, logging bool) error {
+func ListenAndServe(proto, addr string, srv Server, logging bool) error {
 	log.Printf("Listening for HTTP on %s (%s)\n", addr, proto)
->>>>>>> ecd1fff9
 
 	r, err := createRouter(srv, logging)
 	if err != nil {
