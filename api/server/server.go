--- conflicted
+++ resolved
@@ -1292,11 +1292,7 @@
 	router.HandleFunc("/debug/pprof/threadcreate", pprof.Handler("threadcreate").ServeHTTP)
 }
 
-<<<<<<< HEAD
-func createRouter(eng *engine.Engine, logging bool, enableCors string, dockerVersion string) (*mux.Router, error) {
-=======
-func createRouter(eng *engine.Engine, logging, enableCors bool, dockerVersion string) *mux.Router {
->>>>>>> c03d6f57
+func createRouter(eng *engine.Engine, logging bool, enableCors string, dockerVersion string) *mux.Router {
 	r := mux.NewRouter()
 	if os.Getenv("DEBUG") != "" {
 		AttachProfiler(r)
@@ -1385,16 +1381,8 @@
 // ServeRequest processes a single http request to the docker remote api.
 // FIXME: refactor this to be part of Server and not require re-creating a new
 // router each time. This requires first moving ListenAndServe into Server.
-<<<<<<< HEAD
-func ServeRequest(eng *engine.Engine, apiversion version.Version, w http.ResponseWriter, req *http.Request) error {
-	router, err := createRouter(eng, false, "*", "")
-	if err != nil {
-		return err
-	}
-=======
 func ServeRequest(eng *engine.Engine, apiversion version.Version, w http.ResponseWriter, req *http.Request) {
-	router := createRouter(eng, false, true, "")
->>>>>>> c03d6f57
+	router := createRouter(eng, false, "*", "")
 	// Insert APIVERSION into the request as a convenience
 	req.URL.Path = fmt.Sprintf("/v%s%s", apiversion, req.URL.Path)
 	router.ServeHTTP(w, req)
@@ -1403,14 +1391,7 @@
 // serveFd creates an http.Server and sets it up to serve given a socket activated
 // argument.
 func serveFd(addr string, job *engine.Job) error {
-<<<<<<< HEAD
-	r, err := createRouter(job.Eng, job.GetenvBool("Logging"), job.Getenv("EnableCors"), job.Getenv("Version"))
-	if err != nil {
-		return err
-	}
-=======
-	r := createRouter(job.Eng, job.GetenvBool("Logging"), job.GetenvBool("EnableCors"), job.Getenv("Version"))
->>>>>>> c03d6f57
+	r := createRouter(job.Eng, job.GetenvBool("Logging"), job.Getenv("EnableCors"), job.Getenv("Version"))
 
 	ls, e := systemd.ListenFD(addr)
 	if e != nil {
@@ -1522,14 +1503,7 @@
 }
 
 func setupUnixHttp(addr string, job *engine.Job) (*HttpServer, error) {
-<<<<<<< HEAD
-	r, err := createRouter(job.Eng, job.GetenvBool("Logging"), job.Getenv("EnableCors"), job.Getenv("Version"))
-	if err != nil {
-		return nil, err
-	}
-=======
-	r := createRouter(job.Eng, job.GetenvBool("Logging"), job.GetenvBool("EnableCors"), job.Getenv("Version"))
->>>>>>> c03d6f57
+	r := createRouter(job.Eng, job.GetenvBool("Logging"), job.Getenv("EnableCors"), job.Getenv("Version"))
 
 	if err := syscall.Unlink(addr); err != nil && !os.IsNotExist(err) {
 		return nil, err
@@ -1584,13 +1558,10 @@
 		log.Infof("/!\\ DON'T BIND ON ANOTHER IP ADDRESS THAN 127.0.0.1 IF YOU DON'T KNOW WHAT YOU'RE DOING /!\\")
 	}
 
-<<<<<<< HEAD
-	r, err := createRouter(job.Eng, job.GetenvBool("Logging"), job.Getenv("EnableCors"), job.Getenv("Version"))
-=======
-	r := createRouter(job.Eng, job.GetenvBool("Logging"), job.GetenvBool("EnableCors"), job.Getenv("Version"))
+	r := createRouter(job.Eng, job.GetenvBool("Logging"), job.Getenv("EnableCors"), job.Getenv("Version"))
 
 	l, err := newListener("tcp", addr, job.GetenvBool("BufferRequests"))
->>>>>>> c03d6f57
+
 	if err != nil {
 		return nil, err
 	}
