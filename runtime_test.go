package docker

import (
	"fmt"
	"github.com/dotcloud/docker/utils"
	"io"
	"io/ioutil"
	"log"
	"net"
	"os"
	"os/user"
	"strconv"
	"strings"
	"sync"
	"testing"
	"time"
)

const unitTestImageName string = "docker-ut"
const unitTestImageId string = "e9aa60c60128cad1"
const unitTestStoreBase string = "/var/lib/docker/unit-tests"

func nuke(runtime *Runtime) error {
	var wg sync.WaitGroup
	for _, container := range runtime.List() {
		wg.Add(1)
		go func(c *Container) {
			c.Kill()
			wg.Done()
		}(container)
	}
	wg.Wait()
	return os.RemoveAll(runtime.root)
}

func layerArchive(tarfile string) (io.Reader, error) {
	// FIXME: need to close f somewhere
	f, err := os.Open(tarfile)
	if err != nil {
		return nil, err
	}
	return f, nil
}

func init() {
	// Hack to run sys init during unit testing
	if utils.SelfPath() == "/sbin/init" {
		SysInit()
		return
	}

	if usr, err := user.Current(); err != nil {
		panic(err)
	} else if usr.Uid != "0" {
		panic("docker tests needs to be run as root")
	}

	NetworkBridgeIface = "testdockbr0"

	// // Make it our Store root
	// runtime, err := NewRuntimeFromDirectory(unitTestStoreBase, false)
	// if err != nil {
	// 	panic(err)
	// }

	// Create the "Server"
<<<<<<< HEAD
	// srv := &ServerImpl{
	// 	runtime: runtime,
	// }
=======
	srv := &Server{
		runtime:     runtime,
		enableCors:  false,
		lock:        &sync.Mutex{},
		pullingPool: make(map[string]struct{}),
		pushingPool: make(map[string]struct{}),
	}
>>>>>>> ecd1fff9
	// Retrieve the Image
	// if err := srv.ImagePull(unitTestImageName, "", "", os.Stdout, utils.NewStreamFormatter(false), nil); err != nil {
	// 	panic(err)
	// }
}

// FIXME: test that ImagePull(json=true) send correct json output

func newTestRuntime() (*Runtime, error) {
	root, err := ioutil.TempDir("", "docker-test")
	if err != nil {
		return nil, err
	}
	if err := os.Remove(root); err != nil {
		return nil, err
	}
	if err := utils.CopyDirectory(unitTestStoreBase, root); err != nil {
		return nil, err
	}

	runtime, err := NewRuntimeFromDirectory(root, false)
	if err != nil {
		return nil, err
	}
	runtime.UpdateCapabilities(true)
	return runtime, nil
}

func GetTestImage(runtime *Runtime) *Image {
	imgs, err := runtime.graph.All()
	if err != nil {
		panic(err)
	} else if len(imgs) < 1 {
		panic("GASP")
	}
	return imgs[0]
}

func TestRuntimeCreate(t *testing.T) {
	runtime, err := newTestRuntime()
	if err != nil {
		t.Fatal(err)
	}
	defer nuke(runtime)

	// Make sure we start we 0 containers
	if len(runtime.List()) != 0 {
		t.Errorf("Expected 0 containers, %v found", len(runtime.List()))
	}

	builder := NewBuilder(runtime)

	container, err := builder.Create(&Config{
		Image: GetTestImage(runtime).ID,
		Cmd:   []string{"ls", "-al"},
	},
	)
	if err != nil {
		t.Fatal(err)
	}

	defer func() {
		if err := runtime.Destroy(container); err != nil {
			t.Error(err)
		}
	}()

	// Make sure we can find the newly created container with List()
	if len(runtime.List()) != 1 {
		t.Errorf("Expected 1 container, %v found", len(runtime.List()))
	}

	// Make sure the container List() returns is the right one
	if runtime.List()[0].ID != container.ID {
		t.Errorf("Unexpected container %v returned by List", runtime.List()[0])
	}

	// Make sure we can get the container with Get()
	if runtime.Get(container.ID) == nil {
		t.Errorf("Unable to get newly created container")
	}

	// Make sure it is the right container
	if runtime.Get(container.ID) != container {
		t.Errorf("Get() returned the wrong container")
	}

	// Make sure Exists returns it as existing
	if !runtime.Exists(container.ID) {
		t.Errorf("Exists() returned false for a newly created container")
	}

	// Make sure crete with bad parameters returns an error
	_, err = builder.Create(
		&Config{
			Image: GetTestImage(runtime).ID,
		},
	)
	if err == nil {
		t.Fatal("Builder.Create should throw an error when Cmd is missing")
	}

	_, err = builder.Create(
		&Config{
			Image: GetTestImage(runtime).ID,
			Cmd:   []string{},
		},
	)
	if err == nil {
		t.Fatal("Builder.Create should throw an error when Cmd is empty")
	}
}

func TestDestroy(t *testing.T) {
	runtime, err := newTestRuntime()
	if err != nil {
		t.Fatal(err)
	}
	defer nuke(runtime)
	container, err := NewBuilder(runtime).Create(&Config{
		Image: GetTestImage(runtime).ID,
		Cmd:   []string{"ls", "-al"},
	},
	)
	if err != nil {
		t.Fatal(err)
	}
	// Destroy
	if err := runtime.Destroy(container); err != nil {
		t.Error(err)
	}

	// Make sure runtime.Exists() behaves correctly
	if runtime.Exists("test_destroy") {
		t.Errorf("Exists() returned true")
	}

	// Make sure runtime.List() doesn't list the destroyed container
	if len(runtime.List()) != 0 {
		t.Errorf("Expected 0 container, %v found", len(runtime.List()))
	}

	// Make sure runtime.Get() refuses to return the unexisting container
	if runtime.Get(container.ID) != nil {
		t.Errorf("Unable to get newly created container")
	}

	// Make sure the container root directory does not exist anymore
	_, err = os.Stat(container.root)
	if err == nil || !os.IsNotExist(err) {
		t.Errorf("Container root directory still exists after destroy")
	}

	// Test double destroy
	if err := runtime.Destroy(container); err == nil {
		// It should have failed
		t.Errorf("Double destroy did not fail")
	}
}

func TestGet(t *testing.T) {
	runtime, err := newTestRuntime()
	if err != nil {
		t.Fatal(err)
	}
	defer nuke(runtime)

	builder := NewBuilder(runtime)

	container1, err := builder.Create(&Config{
		Image: GetTestImage(runtime).ID,
		Cmd:   []string{"ls", "-al"},
	},
	)
	if err != nil {
		t.Fatal(err)
	}
	defer runtime.Destroy(container1)

	container2, err := builder.Create(&Config{
		Image: GetTestImage(runtime).ID,
		Cmd:   []string{"ls", "-al"},
	},
	)
	if err != nil {
		t.Fatal(err)
	}
	defer runtime.Destroy(container2)

	container3, err := builder.Create(&Config{
		Image: GetTestImage(runtime).ID,
		Cmd:   []string{"ls", "-al"},
	},
	)
	if err != nil {
		t.Fatal(err)
	}
	defer runtime.Destroy(container3)

	if runtime.Get(container1.ID) != container1 {
		t.Errorf("Get(test1) returned %v while expecting %v", runtime.Get(container1.ID), container1)
	}

	if runtime.Get(container2.ID) != container2 {
		t.Errorf("Get(test2) returned %v while expecting %v", runtime.Get(container2.ID), container2)
	}

	if runtime.Get(container3.ID) != container3 {
		t.Errorf("Get(test3) returned %v while expecting %v", runtime.Get(container3.ID), container3)
	}

}

func findAvailalblePort(runtime *Runtime, port int) (*Container, error) {
	strPort := strconv.Itoa(port)
	container, err := NewBuilder(runtime).Create(&Config{
		Image:     GetTestImage(runtime).ID,
		Cmd:       []string{"sh", "-c", "echo well hello there | nc -l -p " + strPort},
		PortSpecs: []string{strPort},
	},
	)
	if err != nil {
		return nil, err
	}
	if err := container.Start(); err != nil {
		if strings.Contains(err.Error(), "address already in use") {
			return nil, nil
		}
		return nil, err
	}
	return container, nil
}

// Run a container with a TCP port allocated, and test that it can receive connections on localhost
func TestAllocatePortLocalhost(t *testing.T) {
	runtime, err := newTestRuntime()
	if err != nil {
		t.Fatal(err)
	}
	port := 5554

	var container *Container
	for {
		port += 1
		log.Println("Trying port", port)
		t.Log("Trying port", port)
		container, err = findAvailalblePort(runtime, port)
		if container != nil {
			break
		}
		if err != nil {
			t.Fatal(err)
		}
		log.Println("Port", port, "already in use")
		t.Log("Port", port, "already in use")
	}

	defer container.Kill()

	setTimeout(t, "Waiting for the container to be started timed out", 2*time.Second, func() {
		for {
			if container.State.Running {
				break
			}
			time.Sleep(10 * time.Millisecond)
		}
	})

	conn, err := net.Dial("tcp",
		fmt.Sprintf(
			"localhost:%s", container.NetworkSettings.PortMapping[strconv.Itoa(port)],
		),
	)
	if err != nil {
		t.Fatal(err)
	}
	defer conn.Close()
	output, err := ioutil.ReadAll(conn)
	if err != nil {
		t.Fatal(err)
	}
	if string(output) != "well hello there\n" {
		t.Fatalf("Received wrong output from network connection: should be '%s', not '%s'",
			"well hello there\n",
			string(output),
		)
	}
	container.Wait()
}

func TestRestore(t *testing.T) {

	root, err := ioutil.TempDir("", "docker-test")
	if err != nil {
		t.Fatal(err)
	}
	if err := os.Remove(root); err != nil {
		t.Fatal(err)
	}
	if err := utils.CopyDirectory(unitTestStoreBase, root); err != nil {
		t.Fatal(err)
	}

	runtime1, err := NewRuntimeFromDirectory(root, false)
	if err != nil {
		t.Fatal(err)
	}

	builder := NewBuilder(runtime1)

	// Create a container with one instance of docker
	container1, err := builder.Create(&Config{
		Image: GetTestImage(runtime1).ID,
		Cmd:   []string{"ls", "-al"},
	},
	)
	if err != nil {
		t.Fatal(err)
	}
	defer runtime1.Destroy(container1)

	// Create a second container meant to be killed
	container2, err := builder.Create(&Config{
		Image:     GetTestImage(runtime1).ID,
		Cmd:       []string{"/bin/cat"},
		OpenStdin: true,
	},
	)
	if err != nil {
		t.Fatal(err)
	}
	defer runtime1.Destroy(container2)

	// Start the container non blocking
	if err := container2.Start(); err != nil {
		t.Fatal(err)
	}

	if !container2.State.Running {
		t.Fatalf("Container %v should appear as running but isn't", container2.ID)
	}

	// Simulate a crash/manual quit of dockerd: process dies, states stays 'Running'
	cStdin, _ := container2.StdinPipe()
	cStdin.Close()
	if err := container2.WaitTimeout(2 * time.Second); err != nil {
		t.Fatal(err)
	}
	container2.State.Running = true
	container2.ToDisk()

	if len(runtime1.List()) != 2 {
		t.Errorf("Expected 2 container, %v found", len(runtime1.List()))
	}
	if err := container1.Run(); err != nil {
		t.Fatal(err)
	}

	if !container2.State.Running {
		t.Fatalf("Container %v should appear as running but isn't", container2.ID)
	}

	// Here are are simulating a docker restart - that is, reloading all containers
	// from scratch
	runtime2, err := NewRuntimeFromDirectory(root, false)
	if err != nil {
		t.Fatal(err)
	}
	defer nuke(runtime2)
	if len(runtime2.List()) != 2 {
		t.Errorf("Expected 2 container, %v found", len(runtime2.List()))
	}
	runningCount := 0
	for _, c := range runtime2.List() {
		if c.State.Running {
			t.Errorf("Running container found: %v (%v)", c.ID, c.Path)
			runningCount++
		}
	}
	if runningCount != 0 {
		t.Fatalf("Expected 0 container alive, %d found", runningCount)
	}
	container3 := runtime2.Get(container1.ID)
	if container3 == nil {
		t.Fatal("Unable to Get container")
	}
	if err := container3.Run(); err != nil {
		t.Fatal(err)
	}
	container2.State.Running = false
}<|MERGE_RESOLUTION|>--- conflicted
+++ resolved
@@ -58,29 +58,24 @@
 	NetworkBridgeIface = "testdockbr0"
 
 	// // Make it our Store root
-	// runtime, err := NewRuntimeFromDirectory(unitTestStoreBase, false)
-	// if err != nil {
-	// 	panic(err)
-	// }
+	runtime, err := NewRuntimeFromDirectory(unitTestStoreBase, false)
+	if err != nil {
+		panic(err)
+	}
 
 	// Create the "Server"
-<<<<<<< HEAD
-	// srv := &ServerImpl{
-	// 	runtime: runtime,
-	// }
-=======
-	srv := &Server{
+
+	srv := &ServerImpl{
 		runtime:     runtime,
 		enableCors:  false,
 		lock:        &sync.Mutex{},
 		pullingPool: make(map[string]struct{}),
 		pushingPool: make(map[string]struct{}),
 	}
->>>>>>> ecd1fff9
 	// Retrieve the Image
-	// if err := srv.ImagePull(unitTestImageName, "", "", os.Stdout, utils.NewStreamFormatter(false), nil); err != nil {
-	// 	panic(err)
-	// }
+	if err := srv.ImagePull(unitTestImageName, "", "", os.Stdout, utils.NewStreamFormatter(false), nil); err != nil {
+		panic(err)
+	}
 }
 
 // FIXME: test that ImagePull(json=true) send correct json output
