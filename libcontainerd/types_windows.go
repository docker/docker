--- conflicted
+++ resolved
@@ -58,12 +58,9 @@
 // of network endpoints to which a container should be attached during its creation.
 type NetworkEndpointsOption struct {
 	Endpoints                []string
-	AllowUnqualifiedDNSQuery bool
-<<<<<<< HEAD
-	NetworkSharedContainerID string
-=======
+	AllowUnqualifiedDNSQuery bool	
 	DNSSearchList            []string
->>>>>>> 39f717ac
+  NetworkSharedContainerID string
 }
 
 // CredentialsOption is a CreateOption that indicates the credentials from
