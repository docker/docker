--- conflicted
+++ resolved
@@ -8,12 +8,8 @@
 	"github.com/dotcloud/docker/engine"
 	"github.com/dotcloud/docker/execdriver"
 	"github.com/dotcloud/docker/graphdriver"
-<<<<<<< HEAD
-	"github.com/dotcloud/docker/mount"
 	"github.com/dotcloud/docker/pkg/iptables"
-=======
 	"github.com/dotcloud/docker/pkg/mount"
->>>>>>> da3e5391
 	"github.com/dotcloud/docker/pkg/term"
 	"github.com/dotcloud/docker/utils"
 	"github.com/kr/pty"
@@ -104,9 +100,7 @@
 	WorkingDir      string
 	Entrypoint      []string
 	NetworkDisabled bool
-<<<<<<< HEAD
 	DiskQuota       int64 // Disk quota (in MB)
-=======
 	OnBuild         []string
 }
 
@@ -128,6 +122,7 @@
 		VolumesFrom:     job.Getenv("VolumesFrom"),
 		WorkingDir:      job.Getenv("WorkingDir"),
 		NetworkDisabled: job.GetenvBool("NetworkDisabled"),
+		DiskQuota:       job.GetenvInt64("DiskQuota"),
 	}
 	job.GetenvJson("ExposedPorts", &config.ExposedPorts)
 	job.GetenvJson("Volumes", &config.Volumes)
@@ -148,7 +143,6 @@
 	}
 
 	return config
->>>>>>> da3e5391
 }
 
 type HostConfig struct {
@@ -777,9 +771,6 @@
 			mountAs = "rw"
 		}
 
-<<<<<<< HEAD
-		if err := mount.Mount(v, path.Join(root, r), "none", fmt.Sprintf("bind,%s,uid=100000,gid=100000", mountAs)); err != nil {
-=======
 		r = path.Join(root, r)
 		if p, err := utils.FollowSymlinkInScope(r, root); err != nil {
 			return err
@@ -787,8 +778,7 @@
 			r = p
 		}
 
-		if err := mount.Mount(v, r, "none", fmt.Sprintf("bind,%s", mountAs)); err != nil {
->>>>>>> da3e5391
+		if err := mount.Mount(v, r, "none", fmt.Sprintf("bind,%s,uid=100000,gid=100000", mountAs)); err != nil {
 			return err
 		}
 	}
@@ -1225,20 +1215,11 @@
 	container.writeHostConfig()
 
 	container.NetworkSettings.Ports = bindings
-<<<<<<< HEAD
-	container.network = iface
-	container.NetworkSettings.Bridge = container.runtime.networkManager.bridgeIface
-	container.NetworkSettings.IPAddress = iface.IPNet.IP.String()
-	fmt.Println("IP: %s", container.NetworkSettings.IPAddress)
-	container.NetworkSettings.IPPrefixLen, _ = iface.IPNet.Mask.Size()
-	container.NetworkSettings.Gateway = iface.Gateway.String()
-=======
-
 	container.NetworkSettings.Bridge = env.Get("Bridge")
 	container.NetworkSettings.IPAddress = env.Get("IP")
+	fmt.Println("IP: %s", container.NetworkSettings.IPAddress)
 	container.NetworkSettings.IPPrefixLen = env.GetInt("IPPrefixLen")
 	container.NetworkSettings.Gateway = env.Get("Gateway")
->>>>>>> da3e5391
 
 	if !iptables.ExistsNetworkMetricRule(container.NetworkSettings.IPAddress) {
 		iptables.CreateNetworkMetricRules(container.NetworkSettings.IPAddress)
@@ -1248,16 +1229,12 @@
 }
 
 func (container *Container) releaseNetwork() {
-<<<<<<< HEAD
-	
+
 	if iptables.ExistsNetworkMetricRule(container.NetworkSettings.IPAddress) {
 		iptables.DeleteNetworkMetricRules(container.NetworkSettings.IPAddress)
 	}
 
-	if container.Config.NetworkDisabled || container.network == nil {
-=======
 	if container.Config.NetworkDisabled {
->>>>>>> da3e5391
 		return
 	}
 	eng := container.runtime.eng
