--- conflicted
+++ resolved
@@ -79,7 +79,6 @@
 type PortMapping map[string]string // Deprecated
 
 type NetworkSettings struct {
-<<<<<<< HEAD
 	IPAddress    string
 	IPAddress6   string
 	IPPrefixLen  int
@@ -88,15 +87,7 @@
 	Gateway6     string
 	Bridge       string
 	PortMapping  map[string]PortMapping // Deprecated
-	Ports        map[Port][]PortBinding
-=======
-	IPAddress   string
-	IPPrefixLen int
-	Gateway     string
-	Bridge      string
-	PortMapping map[string]PortMapping // Deprecated
-	Ports       nat.PortMap
->>>>>>> 8f11a1a6
+	Ports        nat.PortMap
 }
 
 func (settings *NetworkSettings) PortMappingAPI() *engine.Table {
@@ -508,25 +499,11 @@
 		log.Printf("WARNING: IPv4 forwarding is disabled. Networking will not work")
 	}
 
-<<<<<<< HEAD
 	if container.runtime.sysInfo.IPv6ForwardingDisabled {
 		log.Printf("WARNING: IPv6 forwarding is disabled. IPv6 networking will not work")
 	}
 
-	if container.Volumes == nil || len(container.Volumes) == 0 {
-		container.Volumes = make(map[string]string)
-		container.VolumesRW = make(map[string]bool)
-	}
-
-	// Apply volumes from another container if requested
-	if err := container.applyExternalVolumes(); err != nil {
-		return err
-	}
-
-	if err := container.createVolumes(); err != nil {
-=======
 	if err := prepareVolumesForContainer(container); err != nil {
->>>>>>> 8f11a1a6
 		return err
 	}
 
