package docker

import (
	"encoding/json"
	"errors"
	"fmt"
	"github.com/dotcloud/docker/archive"
	"github.com/dotcloud/docker/engine"
	"github.com/dotcloud/docker/execdriver"
	"github.com/dotcloud/docker/graphdriver"
	"github.com/dotcloud/docker/pkg/mount"
	"github.com/dotcloud/docker/pkg/term"
	"github.com/dotcloud/docker/utils"
	"github.com/kr/pty"
	"io"
	"io/ioutil"
	"log"
	"os"
	"path"
	"path/filepath"
	"strings"
	"sync"
	"syscall"
	"time"
)

var (
	ErrNotATTY = errors.New("The PTY is not a file")
	ErrNoTTY   = errors.New("No PTY found")
)

type Container struct {
	sync.Mutex
	root   string // Path to the "home" of the container, including metadata.
	basefs string // Path to the graphdriver mountpoint

	ID string

	Created time.Time

	Path string
	Args []string

	Config *Config
	State  State
	Image  string

	NetworkSettings *NetworkSettings

	ResolvConfPath string
	HostnamePath   string
	HostsPath      string
	Name           string
	Driver         string

	command   *execdriver.Command
	stdout    *utils.WriteBroadcaster
	stderr    *utils.WriteBroadcaster
	stdin     io.ReadCloser
	stdinPipe io.WriteCloser
	ptyMaster io.Closer

	runtime *Runtime

	waitLock chan struct{}
	Volumes  map[string]string
	// Store rw/ro in a separate structure to preserve reverse-compatibility on-disk.
	// Easier than migrating older container configs :)
	VolumesRW  map[string]bool
	hostConfig *HostConfig

	activeLinks map[string]*Link
}

// Note: the Config structure should hold only portable information about the container.
// Here, "portable" means "independent from the host we are running on".
// Non-portable information *should* appear in HostConfig.
type Config struct {
	Hostname        string
	Domainname      string
	User            string
	Memory          int64 // Memory limit (in bytes)
	MemorySwap      int64 // Total memory usage (memory + swap); set `-1' to disable swap
	CpuShares       int64 // CPU shares (relative weight vs. other containers)
	AttachStdin     bool
	AttachStdout    bool
	AttachStderr    bool
	PortSpecs       []string // Deprecated - Can be in the format of 8080/tcp
	ExposedPorts    map[Port]struct{}
	Tty             bool // Attach standard streams to a tty, including stdin if it is not closed.
	OpenStdin       bool // Open stdin
	StdinOnce       bool // If true, close stdin after the 1 attached client disconnects.
	Env             []string
	Cmd             []string
	Dns             []string
	Image           string // Name of the image as it was passed by the operator (eg. could be symbolic)
	Volumes         map[string]struct{}
	VolumesFrom     string
	WorkingDir      string
	Entrypoint      []string
	NetworkDisabled bool
}

func ContainerConfigFromJob(job *engine.Job) *Config {
	config := &Config{
		Hostname:        job.Getenv("Hostname"),
		Domainname:      job.Getenv("Domainname"),
		User:            job.Getenv("User"),
		Memory:          job.GetenvInt64("Memory"),
		MemorySwap:      job.GetenvInt64("MemorySwap"),
		CpuShares:       job.GetenvInt64("CpuShares"),
		AttachStdin:     job.GetenvBool("AttachStdin"),
		AttachStdout:    job.GetenvBool("AttachStdout"),
		AttachStderr:    job.GetenvBool("AttachStderr"),
		Tty:             job.GetenvBool("Tty"),
		OpenStdin:       job.GetenvBool("OpenStdin"),
		StdinOnce:       job.GetenvBool("StdinOnce"),
		Image:           job.Getenv("Image"),
		VolumesFrom:     job.Getenv("VolumesFrom"),
		WorkingDir:      job.Getenv("WorkingDir"),
		NetworkDisabled: job.GetenvBool("NetworkDisabled"),
	}
	job.GetenvJson("ExposedPorts", &config.ExposedPorts)
	job.GetenvJson("Volumes", &config.Volumes)
	if PortSpecs := job.GetenvList("PortSpecs"); PortSpecs != nil {
		config.PortSpecs = PortSpecs
	}
	if Env := job.GetenvList("Env"); Env != nil {
		config.Env = Env
	}
	if Cmd := job.GetenvList("Cmd"); Cmd != nil {
		config.Cmd = Cmd
	}
	if Dns := job.GetenvList("Dns"); Dns != nil {
		config.Dns = Dns
	}
	if Entrypoint := job.GetenvList("Entrypoint"); Entrypoint != nil {
		config.Entrypoint = Entrypoint
	}

	return config
}

type HostConfig struct {
	Binds           []string
	ContainerIDFile string
	LxcConf         []KeyValuePair
	Privileged      bool
	PortBindings    map[Port][]PortBinding
	Links           []string
	PublishAllPorts bool
}

func ContainerHostConfigFromJob(job *engine.Job) *HostConfig {
	hostConfig := &HostConfig{
		ContainerIDFile: job.Getenv("ContainerIDFile"),
		Privileged:      job.GetenvBool("Privileged"),
		PublishAllPorts: job.GetenvBool("PublishAllPorts"),
	}
	job.GetenvJson("LxcConf", &hostConfig.LxcConf)
	job.GetenvJson("PortBindings", &hostConfig.PortBindings)
	if Binds := job.GetenvList("Binds"); Binds != nil {
		hostConfig.Binds = Binds
	}
	if Links := job.GetenvList("Links"); Links != nil {
		hostConfig.Links = Links
	}

	return hostConfig
}

type BindMap struct {
	SrcPath string
	DstPath string
	Mode    string
}

var (
	ErrContainerStart           = errors.New("The container failed to start. Unknown error")
	ErrContainerStartTimeout    = errors.New("The container failed to start due to timed out.")
	ErrInvalidWorikingDirectory = errors.New("The working directory is invalid. It needs to be an absolute path.")
	ErrConflictAttachDetach     = errors.New("Conflicting options: -a and -d")
	ErrConflictDetachAutoRemove = errors.New("Conflicting options: -rm and -d")
)

type KeyValuePair struct {
	Key   string
	Value string
}

type PortBinding struct {
	HostIp   string
	HostPort string
}

// 80/tcp
type Port string

func (p Port) Proto() string {
	parts := strings.Split(string(p), "/")
	if len(parts) == 1 {
		return "tcp"
	}
	return parts[1]
}

func (p Port) Port() string {
	return strings.Split(string(p), "/")[0]
}

func (p Port) Int() int {
	i, err := parsePort(p.Port())
	if err != nil {
		panic(err)
	}
	return i
}

func NewPort(proto, port string) Port {
	return Port(fmt.Sprintf("%s/%s", port, proto))
}

type PortMapping map[string]string // Deprecated

type NetworkSettings struct {
	IPAddress    string
	IPAddress6   string
	IPPrefixLen  int
	IPPrefixLen6 int
	Gateway      string
	Gateway6     string
	Bridge       string
	PortMapping  map[string]PortMapping // Deprecated
	Ports        map[Port][]PortBinding
}

func (settings *NetworkSettings) PortMappingAPI() *engine.Table {
	var outs = engine.NewTable("", 0)
	for port, bindings := range settings.Ports {
		p, _ := parsePort(port.Port())
		if len(bindings) == 0 {
			out := &engine.Env{}
			out.SetInt("PublicPort", p)
			out.Set("Type", port.Proto())
			outs.Add(out)
			continue
		}
		for _, binding := range bindings {
			out := &engine.Env{}
			h, _ := parsePort(binding.HostPort)
			out.SetInt("PrivatePort", p)
			out.SetInt("PublicPort", h)
			out.Set("Type", port.Proto())
			out.Set("IP", binding.HostIp)
			outs.Add(out)
		}
	}
	return outs
}

// Inject the io.Reader at the given path. Note: do not close the reader
func (container *Container) Inject(file io.Reader, pth string) error {
	if err := container.Mount(); err != nil {
		return fmt.Errorf("inject: error mounting container %s: %s", container.ID, err)
	}
	defer container.Unmount()

	// Return error if path exists
	destPath := path.Join(container.basefs, pth)
	if _, err := os.Stat(destPath); err == nil {
		// Since err is nil, the path could be stat'd and it exists
		return fmt.Errorf("%s exists", pth)
	} else if !os.IsNotExist(err) {
		// Expect err might be that the file doesn't exist, so
		// if it's some other error, return that.

		return err
	}

	// Make sure the directory exists
	if err := os.MkdirAll(path.Join(container.basefs, path.Dir(pth)), 0755); err != nil {
		return err
	}

	dest, err := os.Create(destPath)
	if err != nil {
		return err
	}
	defer dest.Close()

	if _, err := io.Copy(dest, file); err != nil {
		return err
	}
	return nil
}

func (container *Container) When() time.Time {
	return container.Created
}

func (container *Container) FromDisk() error {
	data, err := ioutil.ReadFile(container.jsonPath())
	if err != nil {
		return err
	}
	// Load container settings
	// udp broke compat of docker.PortMapping, but it's not used when loading a container, we can skip it
	if err := json.Unmarshal(data, container); err != nil && !strings.Contains(err.Error(), "docker.PortMapping") {
		return err
	}
	return container.readHostConfig()
}

func (container *Container) ToDisk() (err error) {
	data, err := json.Marshal(container)
	if err != nil {
		return
	}
	err = ioutil.WriteFile(container.jsonPath(), data, 0666)
	if err != nil {
		return
	}
	return container.writeHostConfig()
}

func (container *Container) readHostConfig() error {
	container.hostConfig = &HostConfig{}
	// If the hostconfig file does not exist, do not read it.
	// (We still have to initialize container.hostConfig,
	// but that's OK, since we just did that above.)
	_, err := os.Stat(container.hostConfigPath())
	if os.IsNotExist(err) {
		return nil
	}
	data, err := ioutil.ReadFile(container.hostConfigPath())
	if err != nil {
		return err
	}
	return json.Unmarshal(data, container.hostConfig)
}

func (container *Container) writeHostConfig() (err error) {
	data, err := json.Marshal(container.hostConfig)
	if err != nil {
		return
	}
	return ioutil.WriteFile(container.hostConfigPath(), data, 0666)
}

func (container *Container) generateEnvConfig(env []string) error {
	data, err := json.Marshal(env)
	if err != nil {
		return err
	}
	p, err := container.EnvConfigPath()
	if err != nil {
		return err
	}
	ioutil.WriteFile(p, data, 0600)
	return nil
}

func (container *Container) setupPty() error {
	ptyMaster, ptySlave, err := pty.Open()
	if err != nil {
		return err
	}
	container.ptyMaster = ptyMaster
	container.command.Stdout = ptySlave
	container.command.Stderr = ptySlave

	// Copy the PTYs to our broadcasters
	go func() {
		defer container.stdout.CloseWriters()
		utils.Debugf("startPty: begin of stdout pipe")
		io.Copy(container.stdout, ptyMaster)
		utils.Debugf("startPty: end of stdout pipe")
	}()

	// stdin
	if container.Config.OpenStdin {
		container.command.Stdin = ptySlave
		container.command.SysProcAttr.Setctty = true
		go func() {
			defer container.stdin.Close()
			utils.Debugf("startPty: begin of stdin pipe")
			io.Copy(ptyMaster, container.stdin)
			utils.Debugf("startPty: end of stdin pipe")
		}()
	}
	return nil
}

func (container *Container) setupStd() error {
	container.command.Stdout = container.stdout
	container.command.Stderr = container.stderr
	if container.Config.OpenStdin {
		stdin, err := container.command.StdinPipe()
		if err != nil {
			return err
		}
		go func() {
			defer stdin.Close()
			utils.Debugf("start: begin of stdin pipe")
			io.Copy(stdin, container.stdin)
			utils.Debugf("start: end of stdin pipe")
		}()
	}
	return nil
}

func (container *Container) Attach(stdin io.ReadCloser, stdinCloser io.Closer, stdout io.Writer, stderr io.Writer) chan error {
	var cStdout, cStderr io.ReadCloser

	var nJobs int
	errors := make(chan error, 3)
	if stdin != nil && container.Config.OpenStdin {
		nJobs += 1
		if cStdin, err := container.StdinPipe(); err != nil {
			errors <- err
		} else {
			go func() {
				utils.Debugf("attach: stdin: begin")
				defer utils.Debugf("attach: stdin: end")
				// No matter what, when stdin is closed (io.Copy unblock), close stdout and stderr
				if container.Config.StdinOnce && !container.Config.Tty {
					defer cStdin.Close()
				} else {
					defer func() {
						if cStdout != nil {
							cStdout.Close()
						}
						if cStderr != nil {
							cStderr.Close()
						}
					}()
				}
				if container.Config.Tty {
					_, err = utils.CopyEscapable(cStdin, stdin)
				} else {
					_, err = io.Copy(cStdin, stdin)
				}
				if err == io.ErrClosedPipe {
					err = nil
				}
				if err != nil {
					utils.Errorf("attach: stdin: %s", err)
				}
				errors <- err
			}()
		}
	}
	if stdout != nil {
		nJobs += 1
		if p, err := container.StdoutPipe(); err != nil {
			errors <- err
		} else {
			cStdout = p
			go func() {
				utils.Debugf("attach: stdout: begin")
				defer utils.Debugf("attach: stdout: end")
				// If we are in StdinOnce mode, then close stdin
				if container.Config.StdinOnce && stdin != nil {
					defer stdin.Close()
				}
				if stdinCloser != nil {
					defer stdinCloser.Close()
				}
				_, err := io.Copy(stdout, cStdout)
				if err == io.ErrClosedPipe {
					err = nil
				}
				if err != nil {
					utils.Errorf("attach: stdout: %s", err)
				}
				errors <- err
			}()
		}
	} else {
		go func() {
			if stdinCloser != nil {
				defer stdinCloser.Close()
			}
			if cStdout, err := container.StdoutPipe(); err != nil {
				utils.Errorf("attach: stdout pipe: %s", err)
			} else {
				io.Copy(&utils.NopWriter{}, cStdout)
			}
		}()
	}
	if stderr != nil {
		nJobs += 1
		if p, err := container.StderrPipe(); err != nil {
			errors <- err
		} else {
			cStderr = p
			go func() {
				utils.Debugf("attach: stderr: begin")
				defer utils.Debugf("attach: stderr: end")
				// If we are in StdinOnce mode, then close stdin
				if container.Config.StdinOnce && stdin != nil {
					defer stdin.Close()
				}
				if stdinCloser != nil {
					defer stdinCloser.Close()
				}
				_, err := io.Copy(stderr, cStderr)
				if err == io.ErrClosedPipe {
					err = nil
				}
				if err != nil {
					utils.Errorf("attach: stderr: %s", err)
				}
				errors <- err
			}()
		}
	} else {
		go func() {
			if stdinCloser != nil {
				defer stdinCloser.Close()
			}

			if cStderr, err := container.StderrPipe(); err != nil {
				utils.Errorf("attach: stdout pipe: %s", err)
			} else {
				io.Copy(&utils.NopWriter{}, cStderr)
			}
		}()
	}

	return utils.Go(func() error {
		defer func() {
			if cStdout != nil {
				cStdout.Close()
			}
			if cStderr != nil {
				cStderr.Close()
			}
		}()

		// FIXME: how to clean up the stdin goroutine without the unwanted side effect
		// of closing the passed stdin? Add an intermediary io.Pipe?
		for i := 0; i < nJobs; i += 1 {
			utils.Debugf("attach: waiting for job %d/%d", i+1, nJobs)
			if err := <-errors; err != nil {
				utils.Errorf("attach: job %d returned error %s, aborting all jobs", i+1, err)
				return err
			}
			utils.Debugf("attach: job %d completed successfully", i+1)
		}
		utils.Debugf("attach: all jobs completed successfully")
		return nil
	})
}

func populateCommand(c *Container) {
	var (
		en           *execdriver.Network
		driverConfig []string
	)

	if !c.Config.NetworkDisabled {
		network := c.NetworkSettings
		en = &execdriver.Network{
			Gateway:     network.Gateway,
			Bridge:      network.Bridge,
			IPAddress:   network.IPAddress,
			IPPrefixLen: network.IPPrefixLen,
			Mtu:         c.runtime.config.Mtu,
		}
	}

	if lxcConf := c.hostConfig.LxcConf; lxcConf != nil {
		for _, pair := range lxcConf {
			driverConfig = append(driverConfig, fmt.Sprintf("%s = %s", pair.Key, pair.Value))
		}
	}
	resources := &execdriver.Resources{
		Memory:     c.Config.Memory,
		MemorySwap: c.Config.MemorySwap,
		CpuShares:  c.Config.CpuShares,
	}
	c.command = &execdriver.Command{
		ID:         c.ID,
		Privileged: c.hostConfig.Privileged,
		Rootfs:     c.RootfsPath(),
		InitPath:   "/.dockerinit",
		Entrypoint: c.Path,
		Arguments:  c.Args,
		WorkingDir: c.Config.WorkingDir,
		Network:    en,
		Tty:        c.Config.Tty,
		User:       c.Config.User,
		Config:     driverConfig,
		Resources:  resources,
	}
	c.command.SysProcAttr = &syscall.SysProcAttr{Setsid: true}
}

func (container *Container) Start() (err error) {
	container.Lock()
	defer container.Unlock()

	if container.State.IsRunning() {
		return fmt.Errorf("The container %s is already running.", container.ID)
	}

	defer func() {
		if err != nil {
			container.cleanup()
		}
	}()

	if err := container.Mount(); err != nil {
		return err
	}

	if container.runtime.config.DisableNetwork {
		container.Config.NetworkDisabled = true
		container.buildHostnameAndHostsFiles("127.0.1.1", "::2")
	} else {
		if err := container.allocateNetwork(); err != nil {
			return err
		}
		container.buildHostnameAndHostsFiles(container.NetworkSettings.IPAddress, container.NetworkSettings.IPAddress6)
	}

	// Make sure the config is compatible with the current kernel
	if container.Config.Memory > 0 && !container.runtime.sysInfo.MemoryLimit {
		log.Printf("WARNING: Your kernel does not support memory limit capabilities. Limitation discarded.\n")
		container.Config.Memory = 0
	}
	if container.Config.Memory > 0 && !container.runtime.sysInfo.SwapLimit {
		log.Printf("WARNING: Your kernel does not support swap limit capabilities. Limitation discarded.\n")
		container.Config.MemorySwap = -1
	}

	if container.runtime.sysInfo.IPv4ForwardingDisabled {
		log.Printf("WARNING: IPv4 forwarding is disabled. Networking will not work")
	}

	if container.Volumes == nil || len(container.Volumes) == 0 {
		container.Volumes = make(map[string]string)
		container.VolumesRW = make(map[string]bool)
	}

	// Apply volumes from another container if requested
	if err := container.applyExternalVolumes(); err != nil {
		return err
	}

	if err := container.createVolumes(); err != nil {
		return err
	}

	// Setup environment
	env := []string{
		"HOME=/",
		"PATH=/usr/local/sbin:/usr/local/bin:/usr/sbin:/usr/bin:/sbin:/bin",
		"HOSTNAME=" + container.Config.Hostname,
	}

	if container.Config.Tty {
		env = append(env, "TERM=xterm")
	}

	// Init any links between the parent and children
	runtime := container.runtime

	children, err := runtime.Children(container.Name)
	if err != nil {
		return err
	}

	if len(children) > 0 {
		container.activeLinks = make(map[string]*Link, len(children))

		// If we encounter an error make sure that we rollback any network
		// config and ip table changes
		rollback := func() {
			for _, link := range container.activeLinks {
				link.Disable()
			}
			container.activeLinks = nil
		}

		for p, child := range children {
			link, err := NewLink(container, child, p, runtime.eng)
			if err != nil {
				rollback()
				return err
			}

			container.activeLinks[link.Alias()] = link
			if err := link.Enable(); err != nil {
				rollback()
				return err
			}

			for _, envVar := range link.ToEnv() {
				env = append(env, envVar)
			}
		}
	}

	for _, elem := range container.Config.Env {
		env = append(env, elem)
	}

	if err := container.generateEnvConfig(env); err != nil {
		return err
	}

	if container.Config.WorkingDir != "" {
		container.Config.WorkingDir = path.Clean(container.Config.WorkingDir)
		if err := os.MkdirAll(path.Join(container.basefs, container.Config.WorkingDir), 0755); err != nil {
			return nil
		}
	}

	envPath, err := container.EnvConfigPath()
	if err != nil {
		return err
	}

	// Setup the root fs as a bind mount of the base fs
	root := container.RootfsPath()
	if err := os.MkdirAll(root, 0755); err != nil && !os.IsExist(err) {
		return nil
	}

	// Create a bind mount of the base fs as a place where we can add mounts
	// without affecting the ability to access the base fs
	if err := mount.Mount(container.basefs, root, "none", "bind,rw"); err != nil {
		return err
	}

	// Make sure the root fs is private so the mounts here don't propagate to basefs
	if err := mount.ForceMount(root, root, "none", "private"); err != nil {
		return err
	}

	// Mount docker specific files into the containers root fs
	if err := mount.Mount(runtime.sysInitPath, path.Join(root, "/.dockerinit"), "none", "bind,ro"); err != nil {
		return err
	}
	if err := mount.Mount(envPath, path.Join(root, "/.dockerenv"), "none", "bind,ro"); err != nil {
		return err
	}
	if err := mount.Mount(container.ResolvConfPath, path.Join(root, "/etc/resolv.conf"), "none", "bind,ro"); err != nil {
		return err
	}

	if container.HostnamePath != "" && container.HostsPath != "" {
		if err := mount.Mount(container.HostnamePath, path.Join(root, "/etc/hostname"), "none", "bind,ro"); err != nil {
			return err
		}
		if err := mount.Mount(container.HostsPath, path.Join(root, "/etc/hosts"), "none", "bind,ro"); err != nil {
			return err
		}
	}

	// Mount user specified volumes
	for r, v := range container.Volumes {
		mountAs := "ro"
		if container.VolumesRW[r] {
			mountAs = "rw"
		}

		r = path.Join(root, r)
		if p, err := utils.FollowSymlinkInScope(r, root); err != nil {
			return err
		} else {
			r = p
		}

		if err := mount.Mount(v, r, "none", fmt.Sprintf("bind,%s", mountAs)); err != nil {
			return err
		}
	}

	populateCommand(container)

	// Setup logging of stdout and stderr to disk
	if err := container.runtime.LogToDisk(container.stdout, container.logPath("json"), "stdout"); err != nil {
		return err
	}
	if err := container.runtime.LogToDisk(container.stderr, container.logPath("json"), "stderr"); err != nil {
		return err
	}
	container.waitLock = make(chan struct{})

	// Setuping pipes and/or Pty
	var setup func() error
	if container.Config.Tty {
		setup = container.setupPty
	} else {
		setup = container.setupStd
	}
	if err := setup(); err != nil {
		return err
	}

	callbackLock := make(chan struct{})
	callback := func(command *execdriver.Command) {
		container.State.SetRunning(command.Pid())
		if command.Tty {
			// The callback is called after the process Start()
			// so we are in the parent process. In TTY mode, stdin/out/err is the PtySlace
			// which we close here.
			if c, ok := command.Stdout.(io.Closer); ok {
				c.Close()
			}
		}
		if err := container.ToDisk(); err != nil {
			utils.Debugf("%s", err)
		}
		close(callbackLock)
	}

	// We use a callback here instead of a goroutine and an chan for
	// syncronization purposes
	cErr := utils.Go(func() error { return container.monitor(callback) })

	// Start should not return until the process is actually running
	select {
	case <-callbackLock:
	case err := <-cErr:
		return err
	}
	return nil
}

func (container *Container) getBindMap() (map[string]BindMap, error) {
	// Create the requested bind mounts
	binds := make(map[string]BindMap)
	// Define illegal container destinations
	illegalDsts := []string{"/", "."}

	for _, bind := range container.hostConfig.Binds {
		// FIXME: factorize bind parsing in parseBind
		var src, dst, mode string
		arr := strings.Split(bind, ":")
		if len(arr) == 2 {
			src = arr[0]
			dst = arr[1]
			mode = "rw"
		} else if len(arr) == 3 {
			src = arr[0]
			dst = arr[1]
			mode = arr[2]
		} else {
			return nil, fmt.Errorf("Invalid bind specification: %s", bind)
		}

		// Bail if trying to mount to an illegal destination
		for _, illegal := range illegalDsts {
			if dst == illegal {
				return nil, fmt.Errorf("Illegal bind destination: %s", dst)
			}
		}

		bindMap := BindMap{
			SrcPath: src,
			DstPath: dst,
			Mode:    mode,
		}
		binds[path.Clean(dst)] = bindMap
	}
	return binds, nil
}

func (container *Container) createVolumes() error {
	binds, err := container.getBindMap()
	if err != nil {
		return err
	}
	volumesDriver := container.runtime.volumes.driver
	// Create the requested volumes if they don't exist
	for volPath := range container.Config.Volumes {
		volPath = path.Clean(volPath)
		volIsDir := true
		// Skip existing volumes
		if _, exists := container.Volumes[volPath]; exists {
			continue
		}
		var srcPath string
		var isBindMount bool
		srcRW := false
		// If an external bind is defined for this volume, use that as a source
		if bindMap, exists := binds[volPath]; exists {
			isBindMount = true
			srcPath = bindMap.SrcPath
			if strings.ToLower(bindMap.Mode) == "rw" {
				srcRW = true
			}
			if stat, err := os.Stat(bindMap.SrcPath); err != nil {
				return err
			} else {
				volIsDir = stat.IsDir()
			}
			// Otherwise create an directory in $ROOT/volumes/ and use that
		} else {

			// Do not pass a container as the parameter for the volume creation.
			// The graph driver using the container's information ( Image ) to
			// create the parent.
			c, err := container.runtime.volumes.Create(nil, nil, "", "", nil)
			if err != nil {
				return err
			}
			srcPath, err = volumesDriver.Get(c.ID)
			if err != nil {
				return fmt.Errorf("Driver %s failed to get volume rootfs %s: %s", volumesDriver, c.ID, err)
			}
			srcRW = true // RW by default
		}

		if p, err := filepath.EvalSymlinks(srcPath); err != nil {
			return err
		} else {
			srcPath = p
		}

		container.Volumes[volPath] = srcPath
		container.VolumesRW[volPath] = srcRW

		// Create the mountpoint
		volPath = path.Join(container.basefs, volPath)
		rootVolPath, err := utils.FollowSymlinkInScope(volPath, container.basefs)
		if err != nil {
			return err
		}

		if _, err := os.Stat(rootVolPath); err != nil {
			if os.IsNotExist(err) {
				if volIsDir {
					if err := os.MkdirAll(rootVolPath, 0755); err != nil {
						return err
					}
				} else {
					if err := os.MkdirAll(path.Dir(rootVolPath), 0755); err != nil {
						return err
					}
					if f, err := os.OpenFile(rootVolPath, os.O_CREATE, 0755); err != nil {
						return err
					} else {
						f.Close()
					}
				}
			}
		}

		// Do not copy or change permissions if we are mounting from the host
		if srcRW && !isBindMount {
			volList, err := ioutil.ReadDir(rootVolPath)
			if err != nil {
				return err
			}
			if len(volList) > 0 {
				srcList, err := ioutil.ReadDir(srcPath)
				if err != nil {
					return err
				}
				if len(srcList) == 0 {
					// If the source volume is empty copy files from the root into the volume
					if err := archive.CopyWithTar(rootVolPath, srcPath); err != nil {
						return err
					}

					var stat syscall.Stat_t
					if err := syscall.Stat(rootVolPath, &stat); err != nil {
						return err
					}
					var srcStat syscall.Stat_t
					if err := syscall.Stat(srcPath, &srcStat); err != nil {
						return err
					}
					// Change the source volume's ownership if it differs from the root
					// files that were just copied
					if stat.Uid != srcStat.Uid || stat.Gid != srcStat.Gid {
						if err := os.Chown(srcPath, int(stat.Uid), int(stat.Gid)); err != nil {
							return err
						}
					}
				}
			}
		}
	}
	return nil
}

func (container *Container) applyExternalVolumes() error {
	if container.Config.VolumesFrom != "" {
		containerSpecs := strings.Split(container.Config.VolumesFrom, ",")
		for _, containerSpec := range containerSpecs {
			mountRW := true
			specParts := strings.SplitN(containerSpec, ":", 2)
			switch len(specParts) {
			case 0:
				return fmt.Errorf("Malformed volumes-from specification: %s", container.Config.VolumesFrom)
			case 2:
				switch specParts[1] {
				case "ro":
					mountRW = false
				case "rw": // mountRW is already true
				default:
					return fmt.Errorf("Malformed volumes-from specification: %s", containerSpec)
				}
			}
			c := container.runtime.Get(specParts[0])
			if c == nil {
				return fmt.Errorf("Container %s not found. Impossible to mount its volumes", container.ID)
			}
			for volPath, id := range c.Volumes {
				if _, exists := container.Volumes[volPath]; exists {
					continue
				}
				if err := os.MkdirAll(path.Join(container.basefs, volPath), 0755); err != nil {
					return err
				}
				container.Volumes[volPath] = id
				if isRW, exists := c.VolumesRW[volPath]; exists {
					container.VolumesRW[volPath] = isRW && mountRW
				}
			}

		}
	}
	return nil
}

func (container *Container) Run() error {
	if err := container.Start(); err != nil {
		return err
	}
	container.Wait()
	return nil
}

func (container *Container) Output() (output []byte, err error) {
	pipe, err := container.StdoutPipe()
	if err != nil {
		return nil, err
	}
	defer pipe.Close()
	if err := container.Start(); err != nil {
		return nil, err
	}
	output, err = ioutil.ReadAll(pipe)
	container.Wait()
	return output, err
}

// Container.StdinPipe returns a WriteCloser which can be used to feed data
// to the standard input of the container's active process.
// Container.StdoutPipe and Container.StderrPipe each return a ReadCloser
// which can be used to retrieve the standard output (and error) generated
// by the container's active process. The output (and error) are actually
// copied and delivered to all StdoutPipe and StderrPipe consumers, using
// a kind of "broadcaster".

func (container *Container) StdinPipe() (io.WriteCloser, error) {
	return container.stdinPipe, nil
}

func (container *Container) StdoutPipe() (io.ReadCloser, error) {
	reader, writer := io.Pipe()
	container.stdout.AddWriter(writer, "")
	return utils.NewBufReader(reader), nil
}

func (container *Container) StderrPipe() (io.ReadCloser, error) {
	reader, writer := io.Pipe()
	container.stderr.AddWriter(writer, "")
	return utils.NewBufReader(reader), nil
}

func (container *Container) buildHostnameAndHostsFiles(IP string, IP6 string) {
	container.HostnamePath = path.Join(container.root, "hostname")
	ioutil.WriteFile(container.HostnamePath, []byte(container.Config.Hostname+"\n"), 0644)

	hostsContent := []byte(`
127.0.0.1	localhost
::1		localhost ip6-localhost ip6-loopback
fe00::0		ip6-localnet
ff00::0		ip6-mcastprefix
ff02::1		ip6-allnodes
ff02::2		ip6-allrouters
`)

	container.HostsPath = path.Join(container.root, "hosts")

	if container.Config.Domainname != "" {
		hostsContent = append([]byte(fmt.Sprintf("%s\t%s.%s %s\n", IP, container.Config.Hostname, container.Config.Domainname, container.Config.Hostname)), hostsContent...)
<<<<<<< HEAD
		hostsContent = append([]byte(fmt.Sprintf("%s\t%s.%s %s\n", IP6, container.Config.Hostname, container.Config.Domainname, container.Config.Hostname)), hostsContent...)
	} else {
=======
	} else if !container.Config.NetworkDisabled {
>>>>>>> b5d6208c
		hostsContent = append([]byte(fmt.Sprintf("%s\t%s\n", IP, container.Config.Hostname)), hostsContent...)
		hostsContent = append([]byte(fmt.Sprintf("%s\t%s\n", IP6, container.Config.Hostname)), hostsContent...)
	}

	ioutil.WriteFile(container.HostsPath, hostsContent, 0644)
}

func (container *Container) allocateNetwork() error {
	if container.Config.NetworkDisabled {
		return nil
	}

	var (
		env *engine.Env
		err error
		eng = container.runtime.eng
	)

	if container.State.IsGhost() {
		if container.runtime.config.DisableNetwork {
			env = &engine.Env{}
		} else {
<<<<<<< HEAD
			iface = &NetworkInterface{
				IPNet:    net.IPNet{IP: net.ParseIP(container.NetworkSettings.IPAddress), Mask: manager.bridgeNetwork.Mask},
				IPNet6:   net.IPNet{IP: net.ParseIP(container.NetworkSettings.IPAddress6), Mask: manager.bridgeNetwork6.Mask},
				Gateway:  manager.bridgeNetwork.IP,
				Gateway6: manager.bridgeNetwork6.IP,
				manager:  manager,
			}
			if iface != nil && iface.IPNet6.IP != nil && iface.IPNet.IP != nil {
				ip6 := iface.IPNet6.IP
				manager.ipAllocator6.inUse[ip6.String()] = struct{}{}
				ip := iface.IPNet.IP
				manager.ipAllocator.inUse[ip.String()] = struct{}{}
			} else {
				iface, err = container.runtime.networkManager.Allocate()
				if err != nil {
					return err
				}
=======
			currentIP := container.NetworkSettings.IPAddress

			job := eng.Job("allocate_interface", container.ID)
			if currentIP != "" {
				job.Setenv("RequestIP", currentIP)
			}

			env, err = job.Stdout.AddEnv()
			if err != nil {
				return err
			}

			if err := job.Run(); err != nil {
				return err
>>>>>>> b5d6208c
			}
		}
	} else {
		job := eng.Job("allocate_interface", container.ID)
		env, err = job.Stdout.AddEnv()
		if err != nil {
			return err
		}
		if err := job.Run(); err != nil {
			return err
		}
	}

	if container.Config.PortSpecs != nil {
		utils.Debugf("Migrating port mappings for container: %s", strings.Join(container.Config.PortSpecs, ", "))
		if err := migratePortMappings(container.Config, container.hostConfig); err != nil {
			return err
		}
		container.Config.PortSpecs = nil
		if err := container.writeHostConfig(); err != nil {
			return err
		}
	}

	var (
		portSpecs = make(map[Port]struct{})
		bindings  = make(map[Port][]PortBinding)
	)

	if !container.State.IsGhost() {
		if container.Config.ExposedPorts != nil {
			portSpecs = container.Config.ExposedPorts
		}
		if container.hostConfig.PortBindings != nil {
			bindings = container.hostConfig.PortBindings
		}
	} else {
		if container.NetworkSettings.Ports != nil {
			for port, binding := range container.NetworkSettings.Ports {
				portSpecs[port] = struct{}{}
				bindings[port] = binding
			}
		}
	}

	container.NetworkSettings.PortMapping = nil

	for port := range portSpecs {
		binding := bindings[port]
		if container.hostConfig.PublishAllPorts && len(binding) == 0 {
			binding = append(binding, PortBinding{})
		}

		for i := 0; i < len(binding); i++ {
			b := binding[i]

			portJob := eng.Job("allocate_port", container.ID)
			portJob.Setenv("HostIP", b.HostIp)
			portJob.Setenv("HostPort", b.HostPort)
			portJob.Setenv("Proto", port.Proto())
			portJob.Setenv("ContainerPort", port.Port())

			portEnv, err := portJob.Stdout.AddEnv()
			if err != nil {
				return err
			}
			if err := portJob.Run(); err != nil {
				eng.Job("release_interface", container.ID).Run()
				return err
			}
			b.HostIp = portEnv.Get("HostIP")
			b.HostPort = portEnv.Get("HostPort")

			binding[i] = b
		}
		bindings[port] = binding
	}
	container.writeHostConfig()

	container.NetworkSettings.Ports = bindings

<<<<<<< HEAD
	container.NetworkSettings.Bridge = container.runtime.networkManager.bridgeIface
	container.NetworkSettings.IPAddress = iface.IPNet.IP.String()
	container.NetworkSettings.IPAddress6 = iface.IPNet6.IP.String()
	container.NetworkSettings.IPPrefixLen, _ = iface.IPNet.Mask.Size()
	container.NetworkSettings.IPPrefixLen6, _ = iface.IPNet6.Mask.Size()
	container.NetworkSettings.Gateway = iface.Gateway.String()
	container.NetworkSettings.Gateway6 = iface.Gateway6.String()
=======
	container.NetworkSettings.Bridge = env.Get("Bridge")
	container.NetworkSettings.IPAddress = env.Get("IP")
	container.NetworkSettings.IPPrefixLen = env.GetInt("IPPrefixLen")
	container.NetworkSettings.Gateway = env.Get("Gateway")
>>>>>>> b5d6208c

	return nil
}

func (container *Container) releaseNetwork() {
	if container.Config.NetworkDisabled {
		return
	}
	eng := container.runtime.eng

	eng.Job("release_interface", container.ID).Run()
	container.NetworkSettings = &NetworkSettings{}
}

func (container *Container) monitor(callback execdriver.StartCallback) error {
	var (
		err      error
		exitCode int
	)

	if container.command == nil {
		// This happends when you have a GHOST container with lxc
		populateCommand(container)
		err = container.runtime.RestoreCommand(container)
	} else {
		exitCode, err = container.runtime.Run(container, callback)
	}

	if err != nil {
		utils.Errorf("Error running container: %s", err)
	}

	// Cleanup
	container.cleanup()

	// Re-create a brand new stdin pipe once the container exited
	if container.Config.OpenStdin {
		container.stdin, container.stdinPipe = io.Pipe()
	}

	container.State.SetStopped(exitCode)

	if container.runtime != nil && container.runtime.srv != nil {
		container.runtime.srv.LogEvent("die", container.ID, container.runtime.repositories.ImageName(container.Image))
	}

	close(container.waitLock)

	// FIXME: there is a race condition here which causes this to fail during the unit tests.
	// If another goroutine was waiting for Wait() to return before removing the container's root
	// from the filesystem... At this point it may already have done so.
	// This is because State.setStopped() has already been called, and has caused Wait()
	// to return.
	// FIXME: why are we serializing running state to disk in the first place?
	//log.Printf("%s: Failed to dump configuration to the disk: %s", container.ID, err)
	container.ToDisk()

	return err
}

func (container *Container) cleanup() {
	container.releaseNetwork()

	// Disable all active links
	if container.activeLinks != nil {
		for _, link := range container.activeLinks {
			link.Disable()
		}
	}

	if container.Config.OpenStdin {
		if err := container.stdin.Close(); err != nil {
			utils.Errorf("%s: Error close stdin: %s", container.ID, err)
		}
	}
	if err := container.stdout.CloseWriters(); err != nil {
		utils.Errorf("%s: Error close stdout: %s", container.ID, err)
	}
	if err := container.stderr.CloseWriters(); err != nil {
		utils.Errorf("%s: Error close stderr: %s", container.ID, err)
	}

	if container.ptyMaster != nil {
		if err := container.ptyMaster.Close(); err != nil {
			utils.Errorf("%s: Error closing Pty master: %s", container.ID, err)
		}
	}

	var (
		root   = container.RootfsPath()
		mounts = []string{
			root,
			path.Join(root, "/.dockerinit"),
			path.Join(root, "/.dockerenv"),
			path.Join(root, "/etc/resolv.conf"),
		}
	)

	if container.HostnamePath != "" && container.HostsPath != "" {
		mounts = append(mounts, path.Join(root, "/etc/hostname"), path.Join(root, "/etc/hosts"))
	}

	for r := range container.Volumes {
		mounts = append(mounts, path.Join(root, r))
	}

	for i := len(mounts) - 1; i >= 0; i-- {
		if lastError := mount.Unmount(mounts[i]); lastError != nil {
			log.Printf("Failed to umount %v: %v", mounts[i], lastError)
		}
	}

	if err := container.Unmount(); err != nil {
		log.Printf("%v: Failed to umount filesystem: %v", container.ID, err)
	}
}

func (container *Container) kill(sig int) error {
	container.Lock()
	defer container.Unlock()

	if !container.State.IsRunning() {
		return nil
	}
	return container.runtime.Kill(container, sig)
}

func (container *Container) Kill() error {
	if !container.State.IsRunning() {
		return nil
	}

	// 1. Send SIGKILL
	if err := container.kill(9); err != nil {
		return err
	}

	// 2. Wait for the process to die, in last resort, try to kill the process directly
	if err := container.WaitTimeout(10 * time.Second); err != nil {
		if container.command == nil {
			return fmt.Errorf("lxc-kill failed, impossible to kill the container %s", utils.TruncateID(container.ID))
		}
		log.Printf("Container %s failed to exit within 10 seconds of lxc-kill %s - trying direct SIGKILL", "SIGKILL", utils.TruncateID(container.ID))
		if err := container.runtime.Kill(container, 9); err != nil {
			return err
		}
	}

	container.Wait()
	return nil
}

func (container *Container) Stop(seconds int) error {
	if !container.State.IsRunning() {
		return nil
	}

	// 1. Send a SIGTERM
	if err := container.kill(15); err != nil {
		utils.Debugf("Error sending kill SIGTERM: %s", err)
		log.Print("Failed to send SIGTERM to the process, force killing")
		if err := container.kill(9); err != nil {
			return err
		}
	}

	// 2. Wait for the process to exit on its own
	if err := container.WaitTimeout(time.Duration(seconds) * time.Second); err != nil {
		log.Printf("Container %v failed to exit within %d seconds of SIGTERM - using the force", container.ID, seconds)
		// 3. If it doesn't, then send SIGKILL
		if err := container.Kill(); err != nil {
			return err
		}
	}
	return nil
}

func (container *Container) Restart(seconds int) error {
	if err := container.Stop(seconds); err != nil {
		return err
	}
	return container.Start()
}

// Wait blocks until the container stops running, then returns its exit code.
func (container *Container) Wait() int {
	<-container.waitLock
	return container.State.GetExitCode()
}

func (container *Container) Resize(h, w int) error {
	pty, ok := container.ptyMaster.(*os.File)
	if !ok {
		return fmt.Errorf("ptyMaster does not have Fd() method")
	}
	return term.SetWinsize(pty.Fd(), &term.Winsize{Height: uint16(h), Width: uint16(w)})
}

func (container *Container) ExportRw() (archive.Archive, error) {
	if err := container.Mount(); err != nil {
		return nil, err
	}
	if container.runtime == nil {
		return nil, fmt.Errorf("Can't load storage driver for unregistered container %s", container.ID)
	}
	archive, err := container.runtime.Diff(container)
	if err != nil {
		container.Unmount()
		return nil, err
	}
	return EofReader(archive, func() { container.Unmount() }), nil
}

func (container *Container) Export() (archive.Archive, error) {
	if err := container.Mount(); err != nil {
		return nil, err
	}

	archive, err := archive.Tar(container.basefs, archive.Uncompressed)
	if err != nil {
		container.Unmount()
		return nil, err
	}
	return EofReader(archive, func() { container.Unmount() }), nil
}

func (container *Container) WaitTimeout(timeout time.Duration) error {
	done := make(chan bool)
	go func() {
		container.Wait()
		done <- true
	}()

	select {
	case <-time.After(timeout):
		return fmt.Errorf("Timed Out")
	case <-done:
		return nil
	}
}

func (container *Container) Mount() error {
	return container.runtime.Mount(container)
}

func (container *Container) Changes() ([]archive.Change, error) {
	return container.runtime.Changes(container)
}

func (container *Container) GetImage() (*Image, error) {
	if container.runtime == nil {
		return nil, fmt.Errorf("Can't get image of unregistered container")
	}
	return container.runtime.graph.Get(container.Image)
}

func (container *Container) Unmount() error {
	return container.runtime.Unmount(container)
}

func (container *Container) logPath(name string) string {
	return path.Join(container.root, fmt.Sprintf("%s-%s.log", container.ID, name))
}

func (container *Container) ReadLog(name string) (io.Reader, error) {
	return os.Open(container.logPath(name))
}

func (container *Container) hostConfigPath() string {
	return path.Join(container.root, "hostconfig.json")
}

func (container *Container) jsonPath() string {
	return path.Join(container.root, "config.json")
}

func (container *Container) EnvConfigPath() (string, error) {
	p := path.Join(container.root, "config.env")
	if _, err := os.Stat(p); err != nil {
		if os.IsNotExist(err) {
			f, err := os.Create(p)
			if err != nil {
				return "", err
			}
			f.Close()
		} else {
			return "", err
		}
	}
	return p, nil
}

// This method must be exported to be used from the lxc template
// This directory is only usable when the container is running
func (container *Container) RootfsPath() string {
	return path.Join(container.root, "root")
}

// This is the stand-alone version of the root fs, without any additional mounts.
// This directory is usable whenever the container is mounted (and not unmounted)
func (container *Container) BasefsPath() string {
	return container.basefs
}

func validateID(id string) error {
	if id == "" {
		return fmt.Errorf("Invalid empty id")
	}
	return nil
}

// GetSize, return real size, virtual size
func (container *Container) GetSize() (int64, int64) {
	var (
		sizeRw, sizeRootfs int64
		err                error
		driver             = container.runtime.driver
	)

	if err := container.Mount(); err != nil {
		utils.Errorf("Warning: failed to compute size of container rootfs %s: %s", container.ID, err)
		return sizeRw, sizeRootfs
	}
	defer container.Unmount()

	if differ, ok := container.runtime.driver.(graphdriver.Differ); ok {
		sizeRw, err = differ.DiffSize(container.ID)
		if err != nil {
			utils.Errorf("Warning: driver %s couldn't return diff size of container %s: %s", driver, container.ID, err)
			// FIXME: GetSize should return an error. Not changing it now in case
			// there is a side-effect.
			sizeRw = -1
		}
	} else {
		changes, _ := container.Changes()
		if changes != nil {
			sizeRw = archive.ChangesSize(container.basefs, changes)
		} else {
			sizeRw = -1
		}
	}

	if _, err = os.Stat(container.basefs); err != nil {
		if sizeRootfs, err = utils.TreeSize(container.basefs); err != nil {
			sizeRootfs = -1
		}
	}
	return sizeRw, sizeRootfs
}

func (container *Container) Copy(resource string) (archive.Archive, error) {
	if err := container.Mount(); err != nil {
		return nil, err
	}
	var filter []string
	basePath := path.Join(container.basefs, resource)
	stat, err := os.Stat(basePath)
	if err != nil {
		container.Unmount()
		return nil, err
	}
	if !stat.IsDir() {
		d, f := path.Split(basePath)
		basePath = d
		filter = []string{f}
	} else {
		filter = []string{path.Base(basePath)}
		basePath = path.Dir(basePath)
	}

	archive, err := archive.TarFilter(basePath, &archive.TarOptions{
		Compression: archive.Uncompressed,
		Includes:    filter,
	})
	if err != nil {
		return nil, err
	}
	return EofReader(archive, func() { container.Unmount() }), nil
}

// Returns true if the container exposes a certain port
func (container *Container) Exposes(p Port) bool {
	_, exists := container.Config.ExposedPorts[p]
	return exists
}

func (container *Container) GetPtyMaster() (*os.File, error) {
	if container.ptyMaster == nil {
		return nil, ErrNoTTY
	}
	if pty, ok := container.ptyMaster.(*os.File); ok {
		return pty, nil
	}
	return nil, ErrNotATTY
}<|MERGE_RESOLUTION|>--- conflicted
+++ resolved
@@ -1,6 +1,7 @@
 package docker
 
 import (
+	"bytes"
 	"encoding/json"
 	"errors"
 	"fmt"
@@ -1093,12 +1094,8 @@
 
 	if container.Config.Domainname != "" {
 		hostsContent = append([]byte(fmt.Sprintf("%s\t%s.%s %s\n", IP, container.Config.Hostname, container.Config.Domainname, container.Config.Hostname)), hostsContent...)
-<<<<<<< HEAD
 		hostsContent = append([]byte(fmt.Sprintf("%s\t%s.%s %s\n", IP6, container.Config.Hostname, container.Config.Domainname, container.Config.Hostname)), hostsContent...)
-	} else {
-=======
 	} else if !container.Config.NetworkDisabled {
->>>>>>> b5d6208c
 		hostsContent = append([]byte(fmt.Sprintf("%s\t%s\n", IP, container.Config.Hostname)), hostsContent...)
 		hostsContent = append([]byte(fmt.Sprintf("%s\t%s\n", IP6, container.Config.Hostname)), hostsContent...)
 	}
@@ -1121,25 +1118,6 @@
 		if container.runtime.config.DisableNetwork {
 			env = &engine.Env{}
 		} else {
-<<<<<<< HEAD
-			iface = &NetworkInterface{
-				IPNet:    net.IPNet{IP: net.ParseIP(container.NetworkSettings.IPAddress), Mask: manager.bridgeNetwork.Mask},
-				IPNet6:   net.IPNet{IP: net.ParseIP(container.NetworkSettings.IPAddress6), Mask: manager.bridgeNetwork6.Mask},
-				Gateway:  manager.bridgeNetwork.IP,
-				Gateway6: manager.bridgeNetwork6.IP,
-				manager:  manager,
-			}
-			if iface != nil && iface.IPNet6.IP != nil && iface.IPNet.IP != nil {
-				ip6 := iface.IPNet6.IP
-				manager.ipAllocator6.inUse[ip6.String()] = struct{}{}
-				ip := iface.IPNet.IP
-				manager.ipAllocator.inUse[ip.String()] = struct{}{}
-			} else {
-				iface, err = container.runtime.networkManager.Allocate()
-				if err != nil {
-					return err
-				}
-=======
 			currentIP := container.NetworkSettings.IPAddress
 
 			job := eng.Job("allocate_interface", container.ID)
@@ -1154,7 +1132,6 @@
 
 			if err := job.Run(); err != nil {
 				return err
->>>>>>> b5d6208c
 			}
 		}
 	} else {
@@ -1236,20 +1213,13 @@
 
 	container.NetworkSettings.Ports = bindings
 
-<<<<<<< HEAD
-	container.NetworkSettings.Bridge = container.runtime.networkManager.bridgeIface
-	container.NetworkSettings.IPAddress = iface.IPNet.IP.String()
-	container.NetworkSettings.IPAddress6 = iface.IPNet6.IP.String()
-	container.NetworkSettings.IPPrefixLen, _ = iface.IPNet.Mask.Size()
-	container.NetworkSettings.IPPrefixLen6, _ = iface.IPNet6.Mask.Size()
-	container.NetworkSettings.Gateway = iface.Gateway.String()
-	container.NetworkSettings.Gateway6 = iface.Gateway6.String()
-=======
 	container.NetworkSettings.Bridge = env.Get("Bridge")
 	container.NetworkSettings.IPAddress = env.Get("IP")
+	container.NetworkSettings.IPAddress6 = env.Get("IP6")
 	container.NetworkSettings.IPPrefixLen = env.GetInt("IPPrefixLen")
-	container.NetworkSettings.Gateway = env.Get("Gateway")
->>>>>>> b5d6208c
+	container.NetworkSettings.IPPrefixLen6 = env.GetInt("IPPrefixLen6")	
+    container.NetworkSettings.Gateway = env.Get("Gateway")
+	container.NetworkSettings.Gateway6 = env.Get("Gateway6")
 
 	return nil
 }
