--- conflicted
+++ resolved
@@ -729,10 +729,7 @@
 			}
 		}
 	}
-<<<<<<< HEAD
 	return m
-=======
-	return false
 }
 
 // inject secret is used to create a file in a temporary directory to be
@@ -760,5 +757,4 @@
 	}
 
 	return nil
->>>>>>> fd377c90
 }