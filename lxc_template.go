package docker

import (
	"strings"
	"text/template"
)

const LxcTemplate = `
{{if .Config.NetworkDisabled}}
# network is disabled (-n=false)
lxc.network.type = empty
{{else}}
# network configuration
lxc.network.type = veth
lxc.network.link = {{.NetworkSettings.Bridge}}
lxc.network.name = eth0
{{end}}

# root filesystem
{{$ROOTFS := .RootfsPath}}
lxc.rootfs = {{$ROOTFS}}

<<<<<<< HEAD
{{if and .HostnamePath .HostsPath}}
# enable domain name support
lxc.mount.entry = {{escapeFstabSpaces .HostnamePath}} {{escapeFstabSpaces $ROOTFS}}/etc/hostname none bind,ro,uid=100000,gid=100000 0 0
lxc.mount.entry = {{escapeFstabSpaces .HostsPath}} {{escapeFstabSpaces $ROOTFS}}/etc/hosts none bind,ro,uid=100000,gid=100000 0 0
{{end}}

=======
>>>>>>> 8502ad4b
# use a dedicated pts for the container (and limit the number of pseudo terminal
# available)
lxc.pts = 1024

# disable the main console
lxc.console = none

# no controlling tty at all
lxc.tty = 1

{{if (getHostConfig .).Privileged}}
lxc.cgroup.devices.allow = a 
{{else}}
# no implicit access to devices
lxc.cgroup.devices.deny = a

# /dev/null and zero
lxc.cgroup.devices.allow = c 1:3 rwm
lxc.cgroup.devices.allow = c 1:5 rwm

# consoles
lxc.cgroup.devices.allow = c 5:1 rwm
lxc.cgroup.devices.allow = c 5:0 rwm
lxc.cgroup.devices.allow = c 4:0 rwm
lxc.cgroup.devices.allow = c 4:1 rwm

# /dev/urandom,/dev/random
lxc.cgroup.devices.allow = c 1:9 rwm
lxc.cgroup.devices.allow = c 1:8 rwm

# /dev/pts/ - pts namespaces are "coming soon"
lxc.cgroup.devices.allow = c 136:* rwm
lxc.cgroup.devices.allow = c 5:2 rwm

# tuntap
lxc.cgroup.devices.allow = c 10:200 rwm

# fuse
#lxc.cgroup.devices.allow = c 10:229 rwm

# rtc
#lxc.cgroup.devices.allow = c 254:0 rwm
{{end}}

# standard mount point
# Use mnt.putold as per https://bugs.launchpad.net/ubuntu/+source/lxc/+bug/986385
lxc.pivotdir = lxc_putold

# NOTICE: These mounts must be applied within the namespace

#  WARNING: procfs is a known attack vector and should probably be disabled
#           if your userspace allows it. eg. see http://blog.zx2c4.com/749
lxc.mount.entry = proc {{escapeFstabSpaces $ROOTFS}}/proc proc nosuid,nodev,noexec 0 0

# WARNING: sysfs is a known attack vector and should probably be disabled
# if your userspace allows it. eg. see http://bit.ly/T9CkqJ
lxc.mount.entry = sysfs {{escapeFstabSpaces $ROOTFS}}/sys sysfs nosuid,nodev,noexec 0 0

lxc.mount.entry = devpts {{escapeFstabSpaces $ROOTFS}}/dev/pts devpts newinstance,ptmxmode=0666,nosuid,noexec 0 0
lxc.mount.entry = shm {{escapeFstabSpaces $ROOTFS}}/dev/shm tmpfs size=65536k,nosuid,nodev,noexec 0 0

<<<<<<< HEAD
# Inject dockerinit
lxc.mount.entry = {{escapeFstabSpaces .SysInitPath}} {{escapeFstabSpaces $ROOTFS}}/.dockerinit none bind,ro,uid=100000,gid=100000 0 0

# Inject env
lxc.mount.entry = {{escapeFstabSpaces .EnvConfigPath}} {{escapeFstabSpaces $ROOTFS}}/.dockerenv none bind,ro,uid=100000,gid=100000 0 0

# In order to get a working DNS environment, mount bind (ro) the host's /etc/resolv.conf into the container
lxc.mount.entry = {{escapeFstabSpaces .ResolvConfPath}} {{escapeFstabSpaces $ROOTFS}}/etc/resolv.conf none bind,ro,uid=100000,gid=100000 0 0
{{if .Volumes}}
{{ $rw := .VolumesRW }}
{{range $virtualPath, $realPath := .Volumes}}
lxc.mount.entry = {{escapeFstabSpaces $realPath}} {{escapeFstabSpaces $ROOTFS}}/{{escapeFstabSpaces $virtualPath}} none bind,{{ if index $rw $virtualPath }}rw{{else}}ro{{end}},uid=100000,gid=100000 0 0
{{end}}
{{end}}

=======
>>>>>>> 8502ad4b
{{if (getHostConfig .).Privileged}}
{{if (getCapabilities .).AppArmor}}
lxc.aa_profile = unconfined
{{else}}
#lxc.aa_profile = unconfined
{{end}}
{{end}}

# limits
{{if .Config.Memory}}
lxc.cgroup.memory.limit_in_bytes = {{.Config.Memory}}
lxc.cgroup.memory.soft_limit_in_bytes = {{.Config.Memory}}
{{with $memSwap := getMemorySwap .Config}}
lxc.cgroup.memory.memsw.limit_in_bytes = {{$memSwap}}
{{end}}
{{end}}
{{if .Config.CpuShares}}
lxc.cgroup.cpu.shares = {{.Config.CpuShares}}
{{end}}

{{if (getHostConfig .).LxcConf}}
{{range $pair := (getHostConfig .).LxcConf}}
{{$pair.Key}} = {{$pair.Value}}
{{end}}
{{end}}

# uid map
lxc.id_map = u 0 100000 100000
lxc.id_map = g 0 100000 100000
`

var LxcTemplateCompiled *template.Template

// Escape spaces in strings according to the fstab documentation, which is the
// format for "lxc.mount.entry" lines in lxc.conf. See also "man 5 fstab".
func escapeFstabSpaces(field string) string {
	return strings.Replace(field, " ", "\\040", -1)
}

func getMemorySwap(config *Config) int64 {
	// By default, MemorySwap is set to twice the size of RAM.
	// If you want to omit MemorySwap, set it to `-1'.
	if config.MemorySwap < 0 {
		return 0
	}
	return config.Memory * 2
}

func getHostConfig(container *Container) *HostConfig {
	return container.hostConfig
}

func getCapabilities(container *Container) *Capabilities {
	return container.runtime.capabilities
}

func init() {
	var err error
	funcMap := template.FuncMap{
		"getMemorySwap":     getMemorySwap,
		"getHostConfig":     getHostConfig,
		"getCapabilities":   getCapabilities,
		"escapeFstabSpaces": escapeFstabSpaces,
	}
	LxcTemplateCompiled, err = template.New("lxc").Funcs(funcMap).Parse(LxcTemplate)
	if err != nil {
		panic(err)
	}
}<|MERGE_RESOLUTION|>--- conflicted
+++ resolved
@@ -20,15 +20,6 @@
 {{$ROOTFS := .RootfsPath}}
 lxc.rootfs = {{$ROOTFS}}
 
-<<<<<<< HEAD
-{{if and .HostnamePath .HostsPath}}
-# enable domain name support
-lxc.mount.entry = {{escapeFstabSpaces .HostnamePath}} {{escapeFstabSpaces $ROOTFS}}/etc/hostname none bind,ro,uid=100000,gid=100000 0 0
-lxc.mount.entry = {{escapeFstabSpaces .HostsPath}} {{escapeFstabSpaces $ROOTFS}}/etc/hosts none bind,ro,uid=100000,gid=100000 0 0
-{{end}}
-
-=======
->>>>>>> 8502ad4b
 # use a dedicated pts for the container (and limit the number of pseudo terminal
 # available)
 lxc.pts = 1024
@@ -90,24 +81,6 @@
 lxc.mount.entry = devpts {{escapeFstabSpaces $ROOTFS}}/dev/pts devpts newinstance,ptmxmode=0666,nosuid,noexec 0 0
 lxc.mount.entry = shm {{escapeFstabSpaces $ROOTFS}}/dev/shm tmpfs size=65536k,nosuid,nodev,noexec 0 0
 
-<<<<<<< HEAD
-# Inject dockerinit
-lxc.mount.entry = {{escapeFstabSpaces .SysInitPath}} {{escapeFstabSpaces $ROOTFS}}/.dockerinit none bind,ro,uid=100000,gid=100000 0 0
-
-# Inject env
-lxc.mount.entry = {{escapeFstabSpaces .EnvConfigPath}} {{escapeFstabSpaces $ROOTFS}}/.dockerenv none bind,ro,uid=100000,gid=100000 0 0
-
-# In order to get a working DNS environment, mount bind (ro) the host's /etc/resolv.conf into the container
-lxc.mount.entry = {{escapeFstabSpaces .ResolvConfPath}} {{escapeFstabSpaces $ROOTFS}}/etc/resolv.conf none bind,ro,uid=100000,gid=100000 0 0
-{{if .Volumes}}
-{{ $rw := .VolumesRW }}
-{{range $virtualPath, $realPath := .Volumes}}
-lxc.mount.entry = {{escapeFstabSpaces $realPath}} {{escapeFstabSpaces $ROOTFS}}/{{escapeFstabSpaces $virtualPath}} none bind,{{ if index $rw $virtualPath }}rw{{else}}ro{{end}},uid=100000,gid=100000 0 0
-{{end}}
-{{end}}
-
-=======
->>>>>>> 8502ad4b
 {{if (getHostConfig .).Privileged}}
 {{if (getCapabilities .).AppArmor}}
 lxc.aa_profile = unconfined
