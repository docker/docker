--- conflicted
+++ resolved
@@ -37,10 +37,7 @@
 	if [ -f /etc/default/$UPSTART_JOB ]; then
 		. /etc/default/$UPSTART_JOB
 	fi
-<<<<<<< HEAD
 	exec "$DOCKER" daemon $DOCKER_OPTS
-=======
-	exec "$DOCKER" -d $DOCKER_OPTS
 end script
 
 # Don't emit "started" event until docker.sock is ready.
@@ -58,5 +55,4 @@
 		done
 		echo "/var/run/docker.sock is up"
 	fi
->>>>>>> 0db6bb3c
 end script