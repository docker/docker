--- conflicted
+++ resolved
@@ -34,14 +34,9 @@
     $ openssl req -new -x509 -days 365 -key ca-key.pem -out ca.pem
 
 Now that we have a CA, you can create a server key and certificate
-<<<<<<< HEAD
-signing request. Make sure that "Common Name (e.g. server FQDN or YOUR
-name)" matches the hostname you will use to connect to Docker:
-=======
 signing request. Make sure that "Common Name (e.g., server FQDN or YOUR
 name)" matches the hostname you will use to connect to Docker or just
 use `\*` for a certificate valid for any hostname:
->>>>>>> bade039b
 
     $ openssl genrsa -des3 -out server-key.pem 2048
     $ openssl req -subj '/CN=**<Your Hostname Here>**' -new -key server-key.pem -out server.csr
