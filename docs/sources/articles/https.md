page_title: Running Docker with HTTPS
page_description: How to setup and run Docker with HTTPS
page_keywords: docker, docs, article, example, https, daemon, tls, ca, certificate

# Running Docker with https

By default, Docker runs via a non-networked Unix socket. It can also
optionally communicate using a HTTP socket.

If you need Docker to be reachable via the network in a safe manner, you can
enable TLS by specifying the `tlsverify` flag and pointing Docker's
`tlscacert` flag to a trusted CA certificate.

In the daemon mode, it will only allow connections from clients
authenticated by a certificate signed by that CA. In the client mode,
it will only connect to servers with a certificate signed by that CA.

> **Warning**:
> Using TLS and managing a CA is an advanced topic. Please familiarize yourself
> with OpenSSL, x509 and TLS before using it in production.

> **Warning**:
> These TLS commands will only generate a working set of certificates on Linux.
> Mac OS X comes with a version of OpenSSL that is incompatible with the
> certificates that Docker requires.

## Create a CA, server and client keys with OpenSSL

First generate CA private and public keys:

    $ openssl genrsa -aes256 -out ca-key.pem 2048
    Generating RSA private key, 2048 bit long modulus
    ......+++
    ...............+++
    e is 65537 (0x10001)
    Enter pass phrase for ca-key.pem:
    Verifying - Enter pass phrase for ca-key.pem:
    $ openssl req -new -x509 -days 365 -key ca-key.pem -sha256 -out ca.pem
    Enter pass phrase for ca-key.pem:
     You are about to be asked to enter information that will be incorporated
     into your certificate request.
     What you are about to enter is what is called a Distinguished Name or a DN.
     There are quite a few fields but you can leave some blank
     For some fields there will be a default value,
     If you enter '.', the field will be left blank.
     -----
     Country Name (2 letter code) [AU]:
     State or Province Name (full name) [Some-State]:Queensland
     Locality Name (eg, city) []:Brisbane
     Organization Name (eg, company) [Internet Widgits Pty Ltd]:Docker Inc
     Organizational Unit Name (eg, section) []:Boot2Docker
     Common Name (e.g. server FQDN or YOUR name) []:your.host.com
     Email Address []:Sven@home.org.au

Now that we have a CA, you can create a server key and certificate
signing request (CSR). Make sure that "Common Name" (i.e. server FQDN or YOUR
name) matches the hostname you will use to connect to Docker:

    $ openssl genrsa -out server-key.pem 2048
    Generating RSA private key, 2048 bit long modulus
    ......................................................+++
    ............................................+++
    e is 65537 (0x10001)
    $ openssl req -subj '/CN=<Your Hostname Here>' -new -key server-key.pem -out server.csr

Next, we're going to sign the key with our CA:

    $ openssl x509 -req -days 365 -in server.csr -CA ca.pem -CAkey ca-key.pem \
      -CAcreateserial -out server-cert.pem
    Signature ok
    subject=/CN=your.host.com
    Getting CA Private Key
    Enter pass phrase for ca-key.pem:

For client authentication, create a client key and certificate signing
request:

    $ openssl genrsa -out key.pem 2048
    Generating RSA private key, 2048 bit long modulus
    ...............................................+++
    ...............................................................+++
    e is 65537 (0x10001)
    $ openssl req -subj '/CN=client' -new -key key.pem -out client.csr

To make the key suitable for client authentication, create an extensions
config file:

    $ echo extendedKeyUsage = clientAuth > extfile.cnf

Now sign the key:

    $ openssl x509 -req -days 365 -in client.csr -CA ca.pem -CAkey ca-key.pem \
      -CAcreateserial -out cert.pem -extfile extfile.cnf
    Signature ok
    subject=/CN=client
    Getting CA Private Key
    Enter pass phrase for ca-key.pem:

Now you can make the Docker daemon only accept connections from clients
providing a certificate trusted by our CA:

<<<<<<< HEAD
    $ sudo docker daemon --tlsverify --tlscacert=ca.pem --tlscert=server-cert.pem --tlskey=server-key.pem \
=======
    $ docker -d --tlsverify --tlscacert=ca.pem --tlscert=server-cert.pem --tlskey=server-key.pem \
>>>>>>> 0db6bb3c
      -H=0.0.0.0:2376

To be able to connect to Docker and validate its certificate, you now
need to provide your client keys, certificates and trusted CA:

    $ docker --tlsverify --tlscacert=ca.pem --tlscert=cert.pem --tlskey=key.pem \
      -H=dns-name-of-docker-host:2376 version

> **Note**:
> Docker over TLS should run on TCP port 2376.

> **Warning**:
> As shown in the example above, you don't have to run the `docker` client
> with `sudo` or the `docker` group when you use certificate authentication.
> That means anyone with the keys can give any instructions to your Docker
> daemon, giving them root access to the machine hosting the daemon. Guard
> these keys as you would a root password!

## Secure by default

If you want to secure your Docker client connections by default, you can move
the files to the `.docker` directory in your home directory - and set the
`DOCKER_HOST` and `DOCKER_TLS_VERIFY` variables as well (instead of passing
`-H=tcp://:2376` and `--tlsverify` on every call).

    $ cp ca.pem ~/.docker/ca.pem
    $ cp cert.pem ~/.docker/cert.pem
    $ cp key.pem ~/.docker/key.pem
    $ export DOCKER_HOST=tcp://:2376
    $ export DOCKER_TLS_VERIFY=1

Docker will now connect securely by default:

    $ docker ps

## Other modes

If you don't want to have complete two-way authentication, you can run
Docker in various other modes by mixing the flags.

### Daemon modes

 - `tlsverify`, `tlscacert`, `tlscert`, `tlskey` set: Authenticate clients
 - `tls`, `tlscert`, `tlskey`: Do not authenticate clients

### Client modes

 - `tls`: Authenticate server based on public/default CA pool
 - `tlsverify`, `tlscacert`: Authenticate server based on given CA
 - `tls`, `tlscert`, `tlskey`: Authenticate with client certificate, do not
   authenticate server based on given CA
 - `tlsverify`, `tlscacert`, `tlscert`, `tlskey`: Authenticate with client
   certificate and authenticate server based on given CA

If found, the client will send its client certificate, so you just need
to drop your keys into `~/.docker/<ca, cert or key>.pem`. Alternatively,
if you want to store your keys in another location, you can specify that
location using the environment variable `DOCKER_CERT_PATH`.

    $ export DOCKER_CERT_PATH=${HOME}/.docker/zone1/
    $ docker --tlsverify ps

### Connecting to the Secure Docker port using `curl`

To use `curl` to make test API requests, you need to use three extra command line
flags:

    $ curl https://boot2docker:2376/images/json \
      --cert ~/.docker/cert.pem \
      --key ~/.docker/key.pem \
      --cacert ~/.docker/ca.pem<|MERGE_RESOLUTION|>--- conflicted
+++ resolved
@@ -99,11 +99,7 @@
 Now you can make the Docker daemon only accept connections from clients
 providing a certificate trusted by our CA:
 
-<<<<<<< HEAD
     $ sudo docker daemon --tlsverify --tlscacert=ca.pem --tlscert=server-cert.pem --tlskey=server-key.pem \
-=======
-    $ docker -d --tlsverify --tlscacert=ca.pem --tlscert=server-cert.pem --tlskey=server-key.pem \
->>>>>>> 0db6bb3c
       -H=0.0.0.0:2376
 
 To be able to connect to Docker and validate its certificate, you now
