:title: Setting Up a Dev Environment
:description: Guides on how to contribute to docker
:keywords: Docker, documentation, developers, contributing, dev environment

Setting Up a Dev Environment
^^^^^^^^^^^^^^^^^^^^^^^^^^^^

To make it easier to contribute to Docker, we provide a standard
development environment. It is important that the same environment be
used for all tests, builds and releases. The standard development
environment defines all build dependencies: system libraries and
binaries, go environment, go dependencies, etc.


Step 1: Install Docker
----------------------

Docker's build environment itself is a Docker container, so the first
step is to install Docker on your system.

You can follow the `install instructions most relevant to your system
<https://docs.docker.io/en/latest/installation/>`_.  Make sure you have
a working, up-to-date docker installation, then continue to the next
step.


Step 2: Check out the Source
----------------------------

.. code-block:: bash

    git clone http://git@github.com/dotcloud/docker
    cd docker

To checkout a different revision just use ``git checkout`` with the name of branch or revision number.


Step 3: Build the Environment
-----------------------------

This following command will build a development environment using the Dockerfile in the current directory. Essentially, it will install all the build and runtime dependencies necessary to build and test Docker. This command will take some time to complete when you first execute it.

<<<<<<< HEAD

=======
>>>>>>> f3d31784
.. code-block:: bash

    sudo docker build -t docker .



If the build is successful, congratulations! You have produced a clean build of docker, neatly encapsulated in a standard build environment. 


Step 4: Build the Docker Binary
-------------------------------

To create the Docker binary, run this command:

.. code-block:: bash

	sudo docker run -lxc-conf=lxc.aa_profile=unconfined -privileged -v `pwd`:/go/src/github.com/dotcloud/docker docker hack/make.sh binary

This will create the Docker binary in ``./bundles/<version>-dev/binary/``


Step 5: Run the Tests
---------------------

To run the Docker test cases you first need to disable `AppArmor <https://wiki.ubuntu.com/AppArmor>`_ using the following commands

.. code-block:: bash

	sudo /etc/init.d/apparmor stop
	sudo /etc/init.d/apparmor teardown

<<<<<<< HEAD

=======
>>>>>>> f3d31784
To execute the test cases, run this command:

.. code-block:: bash

	sudo docker run -lxc-conf=lxc.aa_profile=unconfined -privileged -v `pwd`:/go/src/github.com/dotcloud/docker docker hack/make.sh test


If the test are successful then the tail of the output should look something like this

<<<<<<< HEAD
=======
.. code-block:: bash
>>>>>>> f3d31784

	--- PASS: TestWriteBroadcaster (0.00 seconds)
	=== RUN TestRaceWriteBroadcaster
	--- PASS: TestRaceWriteBroadcaster (0.00 seconds)
	=== RUN TestTruncIndex
	--- PASS: TestTruncIndex (0.00 seconds)
	=== RUN TestCompareKernelVersion
	--- PASS: TestCompareKernelVersion (0.00 seconds)
	=== RUN TestHumanSize
	--- PASS: TestHumanSize (0.00 seconds)
	=== RUN TestParseHost
	--- PASS: TestParseHost (0.00 seconds)
	=== RUN TestParseRepositoryTag
	--- PASS: TestParseRepositoryTag (0.00 seconds)
	=== RUN TestGetResolvConf
	--- PASS: TestGetResolvConf (0.00 seconds)
	=== RUN TestCheckLocalDns
	--- PASS: TestCheckLocalDns (0.00 seconds)
	=== RUN TestParseRelease
	--- PASS: TestParseRelease (0.00 seconds)
	=== RUN TestDependencyGraphCircular
	--- PASS: TestDependencyGraphCircular (0.00 seconds)
	=== RUN TestDependencyGraph
	--- PASS: TestDependencyGraph (0.00 seconds)
	PASS
	ok  	github.com/dotcloud/docker/utils	0.017s




Step 6: Use Docker
-------------------

You can run an interactive session in the newly built container: 

.. code-block:: bash

	sudo docker run -privileged -i -t docker bash

	# type 'exit' to exit



.. note:: The binary is availalbe outside the container in the directory  ``./bundles/<version>-dev/binary/``.


**Need More Help?**

If you need more help then hop on to the `#docker-dev IRC channel <irc://chat.freenode.net#docker-dev>`_ or post a message on the `Docker developer mailinglist <https://groups.google.com/d/forum/docker-dev>`_.<|MERGE_RESOLUTION|>--- conflicted
+++ resolved
@@ -40,10 +40,6 @@
 
 This following command will build a development environment using the Dockerfile in the current directory. Essentially, it will install all the build and runtime dependencies necessary to build and test Docker. This command will take some time to complete when you first execute it.
 
-<<<<<<< HEAD
-
-=======
->>>>>>> f3d31784
 .. code-block:: bash
 
     sudo docker build -t docker .
@@ -75,10 +71,6 @@
 	sudo /etc/init.d/apparmor stop
 	sudo /etc/init.d/apparmor teardown
 
-<<<<<<< HEAD
-
-=======
->>>>>>> f3d31784
 To execute the test cases, run this command:
 
 .. code-block:: bash
@@ -88,10 +80,7 @@
 
 If the test are successful then the tail of the output should look something like this
 
-<<<<<<< HEAD
-=======
 .. code-block:: bash
->>>>>>> f3d31784
 
 	--- PASS: TestWriteBroadcaster (0.00 seconds)
 	=== RUN TestRaceWriteBroadcaster
