--- conflicted
+++ resolved
@@ -278,18 +278,10 @@
 - If `<dest>` doesn't exist, it is created along with all missing directories
   in its path.
 
-<<<<<<< HEAD
--   If `<dest>` does not end with a trailing slash,
-    it will be considered a regular file and the contents of
-    `<src>` will be written at `<dest>`
-.
-
--   If `<dest>` doesn’t exist, it is created along
-    with all missing directories in its path.
-
-## `BINDCONTEXT`
-
-> `BINDCONTEXT <mountpoint>`
+
+## BINDCONTEXT
+
+    BINDCONTEXT <mountpoint>
 
 The `BINDCONTEXT` instruction will arrange for the context to be mounted at the
 location `<mountpoint>` inside the container during the subsequent `RUN`
@@ -306,10 +298,7 @@
 one will have an effect for the next `RUN` commands.
 
 
-## `ENTRYPOINT`
-=======
 ## ENTRYPOINT
->>>>>>> fb99f992
 
 ENTRYPOINT has two forms:
 
