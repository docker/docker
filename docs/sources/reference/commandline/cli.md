--- conflicted
+++ resolved
@@ -179,15 +179,6 @@
 containers to share executable and shared library memory, so is a useful choice
 when running thousands of containers with the same program or libraries.
 
-<<<<<<< HEAD
-The `devicemapper` driver uses thin provisioning and Copy on Write (CoW) snapshots.
-This driver will create a 100GB sparse file containing all your images and
-containers.  Each container will be limited to a 10 GB thin volume, and either of
-these will require tuning - see [~jpetazzo/Resizing Docker containers with the
-Device Mapper plugin]( http://jpetazzo.github.io/2014/01/29/docker-device-mapper-resize/)
-To tell the Docker daemon to use `devicemapper`, use
-`docker daemon -s devicemapper`.
-=======
 The `devicemapper` driver uses thin provisioning and Copy on Write (CoW)
 snapshots. For each devicemapper graph location – typically
 `/var/lib/docker/devicemapper` – a thin pool is created based on two block
@@ -198,7 +189,6 @@
 [~jpetazzo/Resizing Docker containers with the Device Mapper plugin](
 http://jpetazzo.github.io/2014/01/29/docker-device-mapper-resize/) article
 explains how to tune your existing setup without the use of options.
->>>>>>> 0db6bb3c
 
 The `btrfs` driver is very fast for `docker build` - but like `devicemapper` does not
 share executable memory between devices. Use `docker daemon -s btrfs -g /mnt/btrfs_partition`.
