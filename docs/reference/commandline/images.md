--- conflicted
+++ resolved
@@ -341,9 +341,6 @@
 746b819f315e        postgres                  9.3
 746b819f315e        postgres                  9.3.5
 746b819f315e        postgres                  latest
-<<<<<<< HEAD
-=======
-{% endraw %}
 ```
 
 ### Customize sort order
@@ -373,5 +370,4 @@
 golang                      1.6.2               8ecba0e9bd48        7 months ago        754MB
 golang                      1.4                 41dd037540dd        12 months ago       563MB
 hello                       latest              1832e715399b        9 months ago        1.11MB
->>>>>>> de732e2e
 ```