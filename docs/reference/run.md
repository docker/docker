---
title: "Docker run reference"
description: "Configure containers at runtime"
keywords: "docker, run, configure, runtime"
---

<!-- This file is maintained within the docker/docker Github
     repository at https://github.com/docker/docker/. Make all
     pull requests against that repo. If you see this file in
     another repository, consider it read-only there, as it will
     periodically be overwritten by the definitive file. Pull
     requests which include edits to this file in other repositories
     will be rejected.
-->

# Running Docker containers

The `docker run` command is a central Docker command. In short, it combines
`docker pull` (if necessary), `docker create` (if necessary), and `docker start`.
First, it checks to see if you have the image locally and pulls it from Docker
Hub or a private repository if necessary. Next, it creates a container from the
image. Finally, it starts the container. The following two examples are
equivalent.

```bash
$ docker pull ubuntu

$ docker create -it --name="my_ubuntu" ubuntu

$ docker start my_ubuntu
```

```bash
$ docker run -it --name="my_ubuntu" ubuntu
```

The `run` command supports a lot of flags and options which allow you to
override or augment the container's default runtime behavior, set environment
variables within the container, control aspects of storage, networking, and
security, and other types of functionality.

**This topic topic has a lot of information, but it only skims the surface of
what the ways you can control containers at runtime.** See the [Docker
command-line reference](commandline/run.md) or the output of the
`docker help run` command for all of the possibilities.

This topic is organized so that the most universally useful information is near
the top. More expert-level options are discussed nearer the bottom.

## `docker run` flag syntax

Many `docker run` flags have a long and short form. Short-form flags start with
a single hyphen character (`-`), and long-form flags start with a double hyphen
character (`--`). For instance, `-i` is equivalent to `--interactive`. The
following syntax guidelines apply.

- When a short-form flag takes an option, the option is separated from the flag
  by a space.

- Short-form flags which do not take an argument are boolean, and are `true` if
  present. These boolean flags can be combined. For instance, `-i -t` is
  equivalent to `-it` or `--interactive --tty`.

- When a long-form flag takes an argument, the argument is separated from the
  flag by either a space or an equals sign (`=`). Surrounding option strings
  with quotes is optional unless they contain spaces. These instructions use the
  `=` separator and always surround flag arguments with double quotes.

- A few long-form flags take an argument that is a string of one or more
  key-value pairs instead of a single argument. For instance, the `--mount` flag
  has several optional arguments. An example of this type of syntax is
  `--mount type=volume,target=/mnt/my_volume`.

## Understanding the basics

### Running your first command

In its most basic form, the `docker run` command requires an image name and may
require a command, if the Dockerfile does not specify a default command. In the
command below, `alpine` is the image, and `pwd` is the command. You can specify
an image version by appending it to the image name, separated by a colon (for
instance, `alpine:1.10.3`). You can specify a _digest_, which is the image's
ID in SHA1 format, by appending it to the image name, separated by an `@` symbol.
If you do not specify an image version or digest, the latest version is used.

```bash
$ docker run alpine "pwd"

/
```

This command returns the present working directory (`/`) and exits immediately,
because the command has finished.

### Removing the container when it stops

By default, containers are not removed when they exit. Generally, containers do
not use much space, but when you are testing, you may create a lot of containers
you don't want to keep around forever. Use `docker ps -a` to list all running
and stopped containers. The last column is the container name. Use
`docker rm "<container_name>"` to remove a stopped container.

A full discussion of either of the `docker ps` and `docker rm` commands is out
of scope for this topic. Refer to the reference topics for
[`docker ps`](commandline/ps.md) and [`docker rm`](commandline/rm.md)
for more details.

If you pass the `--rm` flag when running a container, the container will be
removed when it exits. This example modifies the previous one to remove the
container on exit.

```bash
$ docker run --rm alpine "pwd"
```

> **Note**: When you set the `--rm` flag, Docker also removes any anonymous
(unnamed) volumes associated with the container, unless they are also used by
other containers. Using an anonymous volume in a second container essentially
converts it into a named volume. Explicitly named volumes are not removed
by `docker run` or `docker rm`.


### Running interactively

If you want to run a single command and get its output, or if you want to run a
long-running process like a web server, you do not need to interact with the
container. However, if you want to run commands within the container or test
things out, you can use the `-i` or `--interactive` flag to run the container
interactively. If you are running a command that takes input and sends output,
like a shell, you also need the `-t` or `--tty` flag, which causes Docker to use
your local terminal's input and output so that you can type commands and see
output.

>The `--interactive` and `--tty` flags are often run together as `-it`. They are
often combined with `--rm`, in the form `--rm -it`. This means the container is
interactive, attaches to a TTY, and will be removed when it exits.

This example starts an `ubuntu` container interactively, running the `/bin/bash`
shell.

```bash
$ docker run --rm -it ubuntu "/bin/bash"
```

Your command prompt will change to something like `root@476da51f112c:/#`, which
indicates that you are the `root` user on a container with the ID `476da51f112c`,
and that your working directory is `/`. You can now run any Linux commands that
are available in the `ubuntu` container, and you can even install more commands
using Ubuntu command-line tools. However, changes that you make within the container
do not persist when the container is stopped.

If you do not specify `-a` then Docker will [attach to both stdout and stderr
]( https://github.com/docker/docker/blob/4118e0c9eebda2412a09ae66e90c34b85fae3275/runconfig/opts/parse.go#L267).
You can specify to which of the three standard streams (`STDIN`, `STDOUT`,
`STDERR`) you'd like to connect instead. The following example connects to
`STDIN` and `STDOUT` but not `STDERR`:

```bash
$ docker run -a stdin -a stdout -i -t ubuntu /bin/bash
```

>**Warning**: Don't try to stop your container using operating system commands
like `shutdown` or `restart`. Your container is not a virtual machine, but is
running within the host machine's kernel, and these commands will not work as
expected. If you are running as a normal user, they will produce an error. If
you are running the container in privileged mode, the command may actually
shutdown or restart your host machine. To stop your container, use the
`docker stop` command from the host machine. See
[Privileged mode](#privileged-mode) for more information.

### Running in detached mode

By default, containers run in the foreground. You can run the container in
_detached_ mode instead, using the `-d` or `--detached` flag.

>**Note**: You cannot use the `-d` flag in combination with `--rm`,
`--interactive`, or `--tty` flags.

The following command starts an `ubuntu` container and runs the `/bin/bash`
command, but uses detached mode. The command returns the container ID, and you
are returned to the command prompt.

```bash
$ docker run -d -it ubuntu "/bin/bash"

8f316ce8a6c62854ec1bc7e1f8722f4f6866bccb0ff76240ebc7cc777bdd4867
```

To attach to the container, use `docker attach` with either the container ID or
the container name, gleaned from `docker ps`.

```bash
$ docker attach 8f316ce8a6c62854ec1bc7e1f8722f4f6866bccb0ff76240ebc7cc777bdd4867
```

Even though you are attached, you may not see a prompt, because the
prompt was already shown when the container started. In this case, just press
`ENTER` a second time, and you will see the prompt. You can attach to a
container multiple times simultaneously.

If you type `exit` while you are attached to the `ubuntu` container, the container
will exit. If you want to detach without stopping the container, you need to use
the _escape sequence_, which defaults to `CTRL+p CTRL+q`. This is configurable.

For more information about attaching and detaching from containers, including
configuring the detach sequence and requiring a key to attach, see the
[`docker attach`](commandline/attach.md) command reference.

### Naming your container

Each container has a UUID and a name. By default, the name is a randomly-chosen
string which consists of an adjective and a noun separated by an underscore, and
is guaranteed to be unique on a given Docker host. The UUID has a short form and
a long form. To see the UUIDs and names of your containers, run `docker ps -a`
and review the first and last column of output.

#### Example container UUID and name
| Identifier type      | Example value  |
|----------------------|----------------|
| UUID long identifier | `f78375b1c487e03c9438c729345e54db9d20cfa2ac1fc3494b6eb60872e74778` |
| UUID short identifier| `f78375b1c487` |
| Name                 | `evil_ptolemy` |

You can use the name or the short UUID anywhere you could use the full UUID ID
in Docker commands. The container's name also resolves to the container's IP
address when containers are connected to the same Docker user-defined network.

You can assign a name to a container at runtime using the `--name` flag.
Container names may consist of mixed case letters, numerals, underscores,
hyphens, and periods. The following example starts an `ubuntu` container named
`acme_container` in the foreground, in interactive mode.

```bash
$ docker run --rm -it --name="acme_container" ubuntu "/bin/bash"
```

Open another terminal and issue `docker ps`. The last column shows the
container's name. In commands like `docker inspect` or `docker rm`, you can
refer to the container by name. Try using `docker inspect "acme_container"`.

Go back to the original terminal and type `exit` to stop and remove your
container.

### Overriding the image's command

When an image is created, the `CMD` and `ENTRYPOINT` are optional. If they are
specified in the Dockerfile, the entrypoint and command will be concatenated
together and run. If no entrypoint is specified but a command is specified, the
command is executed. The following command runs the `ubuntu` image, whose default
command is `/bin/bash`:

```bash
$ docker run --rm -it ubuntu

root@a394c2d06238:/#
```

Type `exit` to stop and remove the container. Next, run the following command to
override the `CMD` to run `/bin/ls`:

```bash
$ docker run --rm -it ubuntu "/bin/ls"

bin   dev  home  lib64 	mnt  proc  run 	 srv  tmp  var
boot  etc  lib 	 media 	opt  root  sbin  sys  usr
```

The `/bin/ls` command is executed and the container exits immediately. Next,
specify both an entrypoint and a command:

```bash
$ docker run --rm -it --entrypoint="/bin/ls" ubuntu "-l"
total 64
drwxr-xr-x  2 root root 4096 Aug  9 16:25 bin
drwxr-xr-x  2 root root 4096 Apr 12 20:14 boot
drwxr-xr-x  5 root root  380 Sep 20 18:07 dev
drwxr-xr-x 45 root root 4096 Sep 20 18:07 etc
...
<output truncated>
```
The  command `ls -l` is run and the container exits and is removed. You could
accomplish the same thing with multiple commands and no entrypoint:

```bash
$ docker run --rm -it ubuntu "/bin/ls" "-l"
```

>**Note**: If a Dockerfile specifies an `ENTRYPOINT`, Docker 1.12.x and earlier
does not allow you to unset it or specify an empty `--entrypoint` argument at
runtime.

### Running a container as a different user

If the Dockerfile does not specify a user, Docker containers run as the `root`
user (UID=0). If you are writing your own Dockerfile, you should specify a
non-root user if possible. If an image is created with additional users (such as
by adding the `useradd` to a `RUN` directive in the Dockerfile), you can specify
that user's login or UID using the `-u` or `--user` flag. The user must be valid
and have permission to run the command specified in the Dockerfile or at
runtime. However, you can specify a a numeric UID:GID pair to run a command as a
non-privileged user, even if the user or group does not explicitly exist on the
system.

### Overriding the image's working directory

Many images define a specific working directory or use the default working
directory for the user or UID specified by the image. If you do not specify a
working directory, the root directory (`/`) is used. To specify a different
working directory at runtime, use the `-w` or `--workdir` flag. If the working
directory does not exist, it will be created, but it will be created with the
owner `root`, and thus will not be accessible by non-privileged users.

### Capturing the container's ID on the host machine

You can use the `--cidfile="<path/to/file>"` flag to write the container's ID to
a file at runtime, in a similar way to how some UNIX processes write process ID
(PID) files. This may be useful for some automation workflows.

```bash
$ docker run --cidfile="/tmp/docker_test.cid" ubuntu "echo" "test"
```

If the file exists already, Docker will return an error.

### Mounting extra volumes

An image can be configured to use one or more named or anonymous volumes or
bind mounts as persistent storage, using the `--volume` or `-v` flag. Named
volumes, anonymous volumes, and bind mounts have the following differences:

- You can create a named volume using the `docker volume create` command, or
  when you start a container using the `-v volume_name:/container/mount/point`
  flag:
  ```bash
  $ docker volume create --name="myvol"
  ```
  ```bash
  $ docker run --rm -it -v myvol:/mnt/myvol ubuntu
  ```
  Named volumes persist even when no containers are using them.

- You can create anonymous volume on the fly using the `-v` flag in the
  `docker run` command, but with no name specified.
  ```bash
  $ docker run --rm -it -v /mnt/myvol ubuntu
  ```
  Anonymous volumes are removed automatically when the container that created
  them exits.

- You can mount a host filesystem into a container at runtime using the `-v`
  flag in the `docker run` command, with the host path as the first parameter
  and the mount point within the container as the second parameter.
  ```bash
  $ docker run --rm -it -v /tmp:/mnt/myvol ubuntu
  ```

Only anonymous volumes can be specified in a Dockerfile. See the
[Dockerfile reference](#volume) for more information.

You can specify multiple `--volume` flags to mount multiple volumes.

#### Duplicating another container's volumes

Use the `--volumes-from="<CONTAINER_NAME>"` flag to mount another container's
volumes, using the same mount points as the original container. You can specify
multiple `--volumes-from` flags and you can combine `--volumes-from` with
`--volume`. By default, volumes are mounted read-write, so containers that share
a volume can share files using the volume.

#### Viewing mounts from within a container

Volumes mounted within a container appear in the output of the `mount` command,
but may not all appear in the output of the `df` command, because they are likely
to share the same device, such as `/dev/vda2`. They may appear to be simple
directories within the root filesystem.

### Overriding or augmenting the image's environment variables

Docker automatically sets some environment variables, including `$HOME`,
`$HOSTNAME`, `$PATH`, and `$TERM`.

```bash
$ docker run --rm -it ubuntu "env"

PATH=/usr/local/sbin:/usr/local/bin:/usr/sbin:/usr/bin:/sbin:/bin
HOSTNAME=3f2bf37a85e5
TERM=xterm
no_proxy=*.local, 169.254/16
HOME=/root
```

In addition, you can specify extra environment variables
in the Dockerfile. You can override any of these environment variables or set
additional ones for a container at runtime. This example overrides `$HOME` and
sets a new environment variable `$TEST`.

```bash
$ docker run --rm -it --env="TEST=1" --env="HOME=/tmp" ubuntu "env"

PATH=/usr/local/sbin:/usr/local/bin:/usr/sbin:/usr/bin:/sbin:/bin
HOSTNAME=4985ff6127a6
TERM=xterm
TEST=1
HOME=/tmp
no_proxy=*.local, 169.254/16
```

You can use the `--env-file` flag to pass a file containing key-value pairs of
environment variables, one key per line. The following is an example of a
correctly-formatted environment variable file:

```bash
TEST="1"
PRODUCTION="0"
APP_NAME="my-app"
```

>**Warning**: Some images may not run correctly if expected environment
variables are missing or incorrectly set.

### Configuring your container's networking

Container networking is a big topic, and this topic will only discuss the
basics. For more thorough information about Docker networking, see
[Understand Docker container networks](https://docs.docker.com/engine/userguide/networking/).

#### Exposing and publishing extra ports

##### Exposing ports

You can use the `EXPOSE` Dockerfile directive to expose certain container ports
to other Docker processes and containers. **This does not make the port accessible
from the host machine.** You can expose ports not specified within the Dockerfile
using the `--expose` flag. To give the host machine access to exposed ports, you
need to publish them using the `-p` or `-P` directives described in the next
section.

The following example exposes port 80, in addition to any other ports the image
may expose by default. Remember that the host machine cannot access the port.

```bash
$ docker run --rm -i -t --expose "80" ubuntu "/bin/bash"
```

##### Publishing ports

Suppose you want to give the host machine access to the application the container
is running on port 80, but you know that the host is already using port 80. You
have a few options:

- Specify a port mapping for Docker to use. If you use syntax like `-p 8080:80`
  (to bind to `localhost`) or `-p 192.168.1.1:8080:80` (to bind to a specific
  host machine IP), Docker will map the container's port 80 to the host's
  port 8080. If port 8080 is already in use, an error is generated.

  ```bash
  $ docker run --rm -i -t --expose "80" -p "8080:80" ubuntu "/bin/bash"
  ```

- Let Docker map a single container port to a random host port. If you use syntax
  like `-p 80`, Docker will map the container's port 80 to a random host port. To
  see the port mappings, use the `docker port <container_name>` command.

  ```bash
  $ docker run --rm -i -t --expose "80" -p "80" ubuntu "/bin/bash"
  ```

- Let Docker map each exposed container port to a random host port, by using the
  `-P` flag. Again, to see the port mappings, use the
  `docker port <container_name>` command.

  ```bash
  docker run --rm -i -t --expose "80" -P ubuntu "/bin/bash"
  ```

##### Changing or disabling your container's network

By default, each container has a network that is unique within the Docker daemon
instance and not connected to the host machine or any other container. This
provides another level of isolation, for security and operations reasons. You can
direct a container to join the host's or another container's network namespace
by setting the `--network` flag to `host` or `"container:<container_name>"`.

To bridge with the host's network with the default Docker bridged network, set
`--network "bridge"`.

To disable your container's network entirely, set `--network none`.

Other networks may be available, including ones you have created within Docker.
To see all available networks for your container, use `docker network ls`.

##### Changing your container's hostname

By default, your container's hostname is the first part of your container's ID.
Unless your container is using `--network "host"`, you can override the hostname
using `--hostname "<hostname>".` For multiple containers using the same network,
the hostname must be unique.

##### Specifying your container's IP, IPv6, or MAC addresses

By default, your container uses a private IP and IPv6 address. To specify these
addresses manually, use `--ip="<IP-ADDRESS>"`and `--IPv6="<IPv6-ADDRESS>"`.

To specify a different MAC address for your container, use
`--mac-address="<MAC_ADDRESS>"`.

Be careful not to create any duplicate IP or MAC addresses within the same
network, because this can cause serious and difficult-to-diagnose networking
problems.

##### Setting your container's DNS settings

By default, the container's DNS servers and options (typically configured in
`/etc/resolv.conf`) are the same as those of the host, after removing references
to addresses which are local to the host machine. If the host's `/etc/resolv.conf`
file changes, stopped containers are updated automatically, and running containers
are updated when they are restarted.

To override your container's DNS servers, use `--dns="<IP-ADDRESS>"`
to specify the IP addresses of a nameserver. You can pass as many `--dns` flags
as you need.

To over ride your container's DNS search domains, use `--dns-search="<domain>"`.
YOu can pass as many `--dns-search` flags as you need. In a similar way, you can
override other `/etc/resolv.conf` settings using the `--dns-opt` flag. See your
operating system's documentation for `/etc/resolv.conf` for more details.

##### Adding a line to your container's hosts file

To add an entry to the container's `/etc/hosts` file, use the `--add-host` flag,
which takes a `hostname:IP-ADDRESS` pair.

### Customizing your container's logging behavior

By default Docker containers use the same log drivers as the Docker daemon. You
can specify the logging driver a container should use with the `--log-driver` flag.
The following logging drivers are supported, though the `docker log` command only
works with containers which use the `json-file` or `journald` driver. The default
logging driver is `json-file`. Configuration for the logging endpoints is out of
scope for this guide.

- **`none`**: This container will produce no logs.
- **`json-file`**: Writes log messages to a file using JSON format.
- **`syslog`**: Sends log messages to the `syslog` daemon, which handles them
                using its own configuration.
- **`journald`**: Writes log messages to `journald`, which handles them using its
                  own configuration.
- **`gelf`**: Writes log messages to a _Graylog Extended Log Format (GELF)_
              endpoint, such as GrayLog or LogStash.
- **`fluentd`**: Writes log messages to `fluentd`, which is an open source data
                 Collector for unified logging.
- **`awslogs`**: Writes log messages to Amazon CloudWatch Logs.
- **`splunk`**: Writes log messages to `splunk` using the Event HTTP Collector.


### Configuring your container's restart policy

A _restart policy_ determines whether or not to restart a container when it exits,
and if so, allows you to set some parameters to control the behavior of the actual
restart.

The default restart policy is `no`, which means that a container does not
start or restart when it exits or when the host machine restarts the Docker daemon
process.

When a container is restarted, attached clients are disconnected. This may cause
transient failures.

To view a container's current restart policy, use the
[`docker events`](commandline/events.md) command.

Use the `--restart="<RESTART_POLICY>"` flag to set a restart policy for a
container. The following policies are supported.

| Policy          | Result |
|-----------------|--------|
| `no`            | Do not automatically restart the container when it exits. This is the default. |
| `on-failure` or `on-failure:<MAX_RETRIES>` | Restart on failure, with an optional maximum number of retries before giving up. |
| `always`         | Always restart, trying an infinite number of times upon failure. Also start automatically when the Docker daemon starts. |
| `unless-stopped` | The same as `always`, but does not restart automatically if the container was explicitly stopped. |

In the case of `on-failure`, `always`, or `unless-stopped`, the restart is delayed
by an ever-doubling number of milliseconds, starting at 100, to prevent flooding
of the Docker daemon.

After a container starts and remains alive and reachable for at least 10 seconds,
the delay interval is reset to 100 ms. If a container is successfully restarted
(the container is started and runs for at least 10 seconds), the delay is reset
to its default value of 100 ms.

To show the number of attempted restarts for a given container or the last time
the container was restarted, use the
[`docker inspect`](commandline/inspect.md) command.

This example sets the restart policy on the `redis` container to `always`.

```bash
$ docker run --restart="always" redis
```

This example sets the restart policy on the `redis` container to `on-failure`
with 10 restart attempts before giving up.

```bash
$ docker run --restart="on-failure:10" redis
```

## Advanced options

These are some of the more advanced ways you can customize your containers at
runtime during the invocation of `docker run`.  Most of these options are used
less often and in special circumstances than the options previously discussed.

### Attaching local devices to your container

>**Warning**: If your container's functionality depends on devices on the host
machine, the container will not function correctly when run on systems which do
not have the same devices in the same configuration. This can make your containers
less portable.

To attach a local device, such as a USB drive, to your container at runtime, use
the `--device` flag, which takes a device path such as `/dev/cdrom`.

```bash
$ docker run --rm -it --device="/dev/usb0" ubuntu
```

>**Warning**: Attaching potentially-removable devices to a container may cause
the container to crash or behave in unexpected ways if the device disappears from
the host machine.

By default, the container has full access to the device. You can limit the
permissions by passing in one of `r` (read), `r` (write), or `m` (mknod) after
the device name, separated by a colon. This variant of the previous example makes
the USB drive read-only within the container.

```bash
$ docker run --rm -it --device="/dev/usb0:r" ubuntu
```

The device is present in the `/dev` filesystem as `/dev/usb0` but is not mounted.
For information on mounting devices, see the documentation for the `mount`
command in your distribution.

### Configuring your container's storage driver options

The default storage graph driver for your Docker daemon depends upon your distribution.
To determine the default storage driver, run `docker info`and look for output
such as the following:

```
Storage Driver: aufs
 Root Dir: /var/lib/docker/aufs
 Backing Filesystem: extfs
 Dirs: 246
 Dirperm1 Supported: true
```

If the storage driver is `devicemapper`, `btrfs`, `windowsfilter`, or `zfs`, you
can pass options to the storage driver using the `--storage-opt` flag. For
instance, the following command sets the size of the root filesystem for the
`fedora` container to 120 gigabytes if the underlying storage driver supports
it. If the driver does not support a given option, or the passing of options, an
error is generated.

```bash
$ docker run -it --storage-opt="size=120G" fedora "/bin/bash"
```

Each driver may support different options. Consult the documentation for that
storage driver to find out how you can configure it.

### Setting resource limits within your container using `ulimit`

To limit your container command's access to memory, number of user processes,
number of file locks, or other parameters which can be controlled by the `ulimit`
command, use the `--ulimit` flag. The argument to the flag takes the format
`limit_name:soft_limit:hard_limit`, and if the hard limit is omitted, the soft
limit becomes the hard limit.

>**Note**: The equivalent of `ulimit -a`, which reports all current limits, cannot
be used with the `--ulimit` flag.

The following example sets a soft limit of 50 processes, and a hard limit of 100.
It uses the `ulimit -u` command within the container to report the ulimit on
processes.

```bash
$ docker run --rm --ulimit nproc=50:100 ubuntu sh -c "ulimit -p"

50
```

<<<<<<< HEAD
### Constraining your container's resources at runtime
=======
### ENV (environment variables)

Docker automatically sets some environment variables when creating a Linux
container. Docker does not set any environment variables when creating a Windows
container.

The following environment variables are set for Linux containers:

| Variable | Value |
| -------- | ----- |
| `HOME` | Set based on the value of `USER` |
| `HOSTNAME` | The hostname associated with the container |
| `PATH` | Includes popular directories, such as `/usr/local/sbin:/usr/local/bin:/usr/sbin:/usr/bin:/sbin:/bin` |
| `TERM` | `xterm` if the container is allocated a pseudo-TTY |


Additionally, the operator can **set any environment variable** in the
container by using one or more `-e` flags, even overriding those mentioned
above, or already defined by the developer with a Dockerfile `ENV`:

```bash
$ docker run -e "deep=purple" --rm alpine env
PATH=/usr/local/sbin:/usr/local/bin:/usr/sbin:/usr/bin:/sbin:/bin
HOSTNAME=d2219b854598
deep=purple
HOME=/root
```

```PowerShell
PS C:\> docker run --rm -e "foo=bar" microsoft/nanoserver cmd /s /c set
ALLUSERSPROFILE=C:\ProgramData
APPDATA=C:\Users\ContainerAdministrator\AppData\Roaming
CommonProgramFiles=C:\Program Files\Common Files
CommonProgramFiles(x86)=C:\Program Files (x86)\Common Files
CommonProgramW6432=C:\Program Files\Common Files
COMPUTERNAME=C2FAEFCC8253
ComSpec=C:\Windows\system32\cmd.exe
foo=bar
LOCALAPPDATA=C:\Users\ContainerAdministrator\AppData\Local
NUMBER_OF_PROCESSORS=8
OS=Windows_NT
Path=C:\Windows\system32;C:\Windows;C:\Windows\System32\Wbem;C:\Windows\System32\WindowsPowerShell\v1.0\;C:\Users\ContainerAdministrator\AppData\Local\Microsoft\WindowsApps
PATHEXT=.COM;.EXE;.BAT;.CMD
PROCESSOR_ARCHITECTURE=AMD64
PROCESSOR_IDENTIFIER=Intel64 Family 6 Model 62 Stepping 4, GenuineIntel
PROCESSOR_LEVEL=6
PROCESSOR_REVISION=3e04
ProgramData=C:\ProgramData
ProgramFiles=C:\Program Files
ProgramFiles(x86)=C:\Program Files (x86)
ProgramW6432=C:\Program Files
PROMPT=$P$G
PUBLIC=C:\Users\Public
SystemDrive=C:
SystemRoot=C:\Windows
TEMP=C:\Users\ContainerAdministrator\AppData\Local\Temp
TMP=C:\Users\ContainerAdministrator\AppData\Local\Temp
USERDOMAIN=User Manager
USERNAME=ContainerAdministrator
USERPROFILE=C:\Users\ContainerAdministrator
windir=C:\Windows
```

Similarly the operator can set the **HOSTNAME** (Linux) or **COMPUTERNAME** (Windows) with `-h`.
>>>>>>> 05d4c131

You can limit your container's hardware resources at runtime, including memory,
CPU resources, and block IO throughput. See
[Constrain a container's resources](https://docs.docker.com/engine/admin/resource_constraints/)
for full details.

### Configuring your container's security options

Docker provides a variety of different options configurable at runtime that fall
under the broad category of security. You can configure kernel namespaces, control
groups, kernel capabilities and more. This topic only covers a small subset of
these options. For more details, see
[Docker security](https://docs.docker.com/engine/security/security/).

#### Configuring or relaxing your container's namespace isolation

Namespace isolation is an advanced Docker topic that most users rarely need to
configure, and configuring it incorrectly can cause problems for other containers
or the host machine. The following are some of the ways that you can override a
container's different namespaces, which are used to isolate the container from
the host machine and other containers.

>**Warning**: Reducing the amount of isolation between a container and its host
or other containers is inherently insecure. Proceed with caution.

Namespaces in Docker fall into the a few broad groups:

* **`--pid`**: Set to `host` or `container:<CONTAINER_NAME>` to give this container
  kernel-level access to the host or container's processes, such as for debugging
  purposes.

  >**Warning**:If you use `--pid="host"`, your container may be able to shut down
  or restart the host machine.

* **`--uts`**: Set to `host` or `container:<CONTAINER_NAME>` to give this container
  access to manipulate the host or container's hostname or domain name.

* **`--ipc`**: Set to `host` or `container:<CONTAINER_NAME>` to give this container
  access to the host or container's IPC resources such as shared memory, semaphores,
  or message queues. For instance, you might use this for a database whose running
  processes are split among multiple containers.

For a given namespace, if you do not specify the flag, the container uses its
own namespace for that group. If you set the flag to `host`, the container shares
the host machine's namespace. If you set the flag to `container:<CONTAINER_NAME>`
the container shares the named container's namespace.

#### Configuring `selinux`, `apparmor`, and `seccomp` options

Docker provides a general-purpose `--security-opt` flag which you can use to pass
kernel-level options to the container at runtime. Discussion of `selinux`,
`apparmor`, and `seccomp` concepts is out of scope for this topic, but the
following examples will be helpful to those who already understand them.

>**Info**: Labels in `selinux` are a different concept from Docker labels.

```nohighlight
--security-opt="label=user:USER"     : Set the label user for the container
--security-opt="label=role:ROLE"     : Set the label role for the container
--security-opt="label=type:TYPE"     : Set the label type for the container
--security-opt="label=level:LEVEL"   : Set the label level for the container
--security-opt="label=disable"       : Turn off label confinement for the container
--security-opt="apparmor=PROFILE"    : Set the apparmor profile to be applied to the container
--security-opt="no-new-privileges"   : Disable container processes from gaining new privileges
--security-opt="seccomp=unconfined"  : Turn off seccomp confinement for the container
--security-opt="seccomp=profile.json": White listed syscalls seccomp Json file to be used as a seccomp filter
```

#### Running your container in privileged mode

By default, Docker containers run in _unprivileged_ mode. This limits a container's
ability to access any devices on the host machine or to do things such as run a
Docker daemon or container within a Docker container.

To run a container in privileged mode, and give it access to the host machine's
devices, use the `--privileged` flag. Running a container in privileged mode
removes much of the isolation between the container and the host machine, and thus
has security implications.

>**Warning**: If you intend to run a "Docker within Docker" setup,
as outlined in the
[Docker blog](https://blog.docker.com/2013/09/docker-can-now-run-within-docker/),
you may need to modify the `selinux`, AppArmor, or `lxc` configuration.

Be careful running a container in privileged mode. Normally, you cannot restart a
container by using the `shutdown` or `reboot` commands within it. If your container
is running in privileged mode, running one of these commands can potentially
stop or restart your host machine.

#### Configuring namespaced kernel parameters (sysctls) at runtime

Use the `--sysctl` to set namespaced kernel parameters (sysctls) in the
container. For example, the following example enables IP forwarding in the
container's network namespace:

```bash
$ docker run --sysctl net.ipv4.ip_forward=1 someimage
```


#### Currently supported sysctls

##### Caveats

- Not all sysctls are namespaced.
- Docker does not support changing sysctls inside a container if those sysctls
  can also modify the host system.
- The Linux kernel is expected to add namespacing to more sysctls in the future.

#### Configurable namespaced sysctls
  `IPC Namespace`:

  kernel.msgmax, kernel.msgmnb, kernel.msgmni, kernel.sem, kernel.shmall, kernel.shmmax, kernel.shmmni, kernel.shm_rmid_forced
  Sysctls beginning with fs.mqueue.*

  The `--ipc=host` option is not compatible with configuring these sysctls.

  `Network Namespace`:
      Sysctls beginning with net.*

  The `--network=host` option is not compatible with configuring these sysctls.

## Image settings you can't override

As the previous sections have shown, you can override and augment many of the
default settings for an image at runtime. However, there are a few image settings
that can only be set in the Dockerfile and cannot be overridden:

- **FROM**:       the image's base image.
- **MAINTAINER**: the image's maintainer, the person responsible for the image.
- **RUN**:        each `RUN` invocation in a Dockerfile represents a preparatory
                  command Docker runs when creating the image.
- **ADD**:        each `ADD` invocation adds files to the image, copying them
                  from the host where the image is built.

## Exit codes

If `docker run` exits with a non-zero status code, the exit code gives you some
information about what went wrong. Getting the exit status code depends upon
how you are running the command. If you use Bash or another variant of the `sh`
shell, the exit code is stored in the variable `$?`. Directly after running a command
that fails, issue `echo $?` to get the status code.

Docker follows the exit code standards set by the `chroot` command from FreeBSD:

| Exit code | Explanation |
|-----------|-------------|
| 125       | The error relates to the `docker` command itself. Often, this indicates a syntax error. |
| 126       | The command (the final argument to the `docker run` command) cannot be executed in the container, because it is not an executable file. |
| 127       | The command (the final argument to the `docker run` command)  cannot be found, perhaps because it is not installed or is not in the `$PATH` variable. |
| Any other exit code | Docker returns the exit code of the command within in the container. Refer to that command's documentation for more information. |<|MERGE_RESOLUTION|>--- conflicted
+++ resolved
@@ -691,47 +691,6 @@
 50
 ```
 
-<<<<<<< HEAD
-### Constraining your container's resources at runtime
-=======
-### ENV (environment variables)
-
-Docker automatically sets some environment variables when creating a Linux
-container. Docker does not set any environment variables when creating a Windows
-container.
-
-The following environment variables are set for Linux containers:
-
-| Variable | Value |
-| -------- | ----- |
-| `HOME` | Set based on the value of `USER` |
-| `HOSTNAME` | The hostname associated with the container |
-| `PATH` | Includes popular directories, such as `/usr/local/sbin:/usr/local/bin:/usr/sbin:/usr/bin:/sbin:/bin` |
-| `TERM` | `xterm` if the container is allocated a pseudo-TTY |
-
-
-Additionally, the operator can **set any environment variable** in the
-container by using one or more `-e` flags, even overriding those mentioned
-above, or already defined by the developer with a Dockerfile `ENV`:
-
-```bash
-$ docker run -e "deep=purple" --rm alpine env
-PATH=/usr/local/sbin:/usr/local/bin:/usr/sbin:/usr/bin:/sbin:/bin
-HOSTNAME=d2219b854598
-deep=purple
-HOME=/root
-```
-
-```PowerShell
-PS C:\> docker run --rm -e "foo=bar" microsoft/nanoserver cmd /s /c set
-ALLUSERSPROFILE=C:\ProgramData
-APPDATA=C:\Users\ContainerAdministrator\AppData\Roaming
-CommonProgramFiles=C:\Program Files\Common Files
-CommonProgramFiles(x86)=C:\Program Files (x86)\Common Files
-CommonProgramW6432=C:\Program Files\Common Files
-COMPUTERNAME=C2FAEFCC8253
-ComSpec=C:\Windows\system32\cmd.exe
-foo=bar
 LOCALAPPDATA=C:\Users\ContainerAdministrator\AppData\Local
 NUMBER_OF_PROCESSORS=8
 OS=Windows_NT
@@ -758,7 +717,6 @@
 ```
 
 Similarly the operator can set the **HOSTNAME** (Linux) or **COMPUTERNAME** (Windows) with `-h`.
->>>>>>> 05d4c131
 
 You can limit your container's hardware resources at runtime, including memory,
 CPU resources, and block IO throughput. See
