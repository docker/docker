--- conflicted
+++ resolved
@@ -904,18 +904,12 @@
 		return nil
 	}
 
-<<<<<<< HEAD
 	v := url.Values{}
 	v.Set("signal", strconv.Itoa(*signal))
 
-	for _, name := range args {
-		_, _, err := cli.call("POST", "/containers/"+name+"/kill?"+v.Encode(), nil)
-		if err != nil {
-=======
 	var encounteredError error
 	for _, name := range args {
-		if _, _, err := cli.call("POST", "/containers/"+name+"/kill", nil); err != nil {
->>>>>>> 61abc3f8
+		if _, _, err := cli.call("POST", "/containers/"+name+"/kill?"+v.Encode(), nil); err != nil {
 			fmt.Fprintf(cli.err, "%s\n", err)
 			encounteredError = fmt.Errorf("Error: failed to kill one or more containers")
 		} else {
