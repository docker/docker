--- conflicted
+++ resolved
@@ -1767,23 +1767,6 @@
 		flVolumesFrom ListOpts
 		flLxcOpts     ListOpts
 
-<<<<<<< HEAD
-		flAutoRemove      = cmd.Bool("rm", false, "Automatically remove the container when it exits (incompatible with -d)")
-		flDetach          = cmd.Bool("d", false, "Detached mode: Run container in the background, print new container id")
-		flNetwork         = cmd.Bool("n", true, "Enable networking for this container")
-		flPrivileged      = cmd.Bool("privileged", false, "Give extended privileges to this container")
-		flPublishAll      = cmd.Bool("P", false, "Publish all exposed ports to the host interfaces")
-		flStdin           = cmd.Bool("i", false, "Keep stdin open even if not attached")
-		flTty             = cmd.Bool("t", false, "Allocate a pseudo-tty")
-		flContainerIDFile = cmd.String("cidfile", "", "Write the container ID to the file")
-		flEntrypoint      = cmd.String("entrypoint", "", "Overwrite the default entrypoint of the image")
-		flHostname        = cmd.String("h", "", "Container host name")
-		flMemoryString    = cmd.String("m", "", "Memory limit (format: <number><optional unit>, where unit = b, k, m or g)")
-		flUser            = cmd.String("u", "", "Username or UID")
-		flWorkingDir      = cmd.String("w", "", "Working directory inside the container")
-		flCpuShares       = cmd.Int64("c", 0, "CPU shares (relative weight)")
-		flDiskQuota       = cmd.Int64("quota", 0, "Disk quota (in MB)")
-=======
 		flAutoRemove      = cmd.Bool([]string{"#rm", "-rm"}, false, "Automatically remove the container when it exits (incompatible with -d)")
 		flDetach          = cmd.Bool([]string{"d", "-detach"}, false, "Detached mode: Run container in the background, print new container id")
 		flNetwork         = cmd.Bool([]string{"n", "-networking"}, true, "Enable networking for this container")
@@ -1798,7 +1781,7 @@
 		flUser            = cmd.String([]string{"u", "-user"}, "", "Username or UID")
 		flWorkingDir      = cmd.String([]string{"w", "-workdir"}, "", "Working directory inside the container")
 		flCpuShares       = cmd.Int64([]string{"c", "-cpu-shares"}, 0, "CPU shares (relative weight)")
->>>>>>> da3e5391
+		flDiskQuota       = cmd.Int64([]string{"quota"}, 0, "Disk quota (in MB)")
 
 		// For documentation purpose
 		_ = cmd.Bool([]string{"#sig-proxy", "-sig-proxy"}, true, "Proxify all received signal to the process (even in non-tty mode)")
